[package]
name = "tari_common"
authors = ["The Tari Development Community"]
description = "Utilities and features for the Tari domain layer, shared across both Base and Digital Asset layers."
repository = "https://github.com/tari-project/tari"
homepage = "https://tari.com"
readme = "README.md"
license = "BSD-3-Clause"
version = "0.11.0"
edition = "2018"

[features]
build = ["toml", "anyhow", "prost-build"]
static-application-info = ["git2"]

[dependencies]
structopt = { version = "0.3.13", default_features = false }
config = { version = "0.9.3", default_features = false, features = ["toml"] }
serde = { version = "1.0.106", default_features = false }
serde_json = "1.0.51"
dirs-next = "1.0.2"
get_if_addrs = "0.5.3"
log = "0.4.8"
log4rs = { version = "1.0.0", default_features = false, features = ["config_parsing", "threshold_filter", "yaml_format"] }
multiaddr = { version = "0.13.0" }
sha2 = "0.9.5"
path-clean = "0.1.0"
<<<<<<< HEAD
tari_storage = { version = "^0.10", path = "../infrastructure/storage" }
=======
tari_storage = { version = "^0.11", path = "../infrastructure/storage"}
>>>>>>> 43b20334
tracing = "0.1.26"
tracing-opentelemetry = "0.15.0"
tracing-subscriber = "0.2.20"

# network tracing, rt-tokio for async batch export
opentelemetry = { version = "0.16", default-features = false, features = ["trace", "rt-tokio"] }
opentelemetry-jaeger = { version = "0.15", features = ["rt-tokio"] }

anyhow = { version = "1.0", optional = true }
git2 = { version = "0.8", optional = true }
prost-build = { version = "0.8.0", optional = true }
toml = { version = "0.5", optional = true }
fs2 = "0.4.3"

[dev-dependencies]
<<<<<<< HEAD
tari_test_utils = { version = "^0.10", path = "../infrastructure/test_utils" }
=======
tari_test_utils = { version = "^0.11", path = "../infrastructure/test_utils"}
>>>>>>> 43b20334
tempfile = "3.1.0"
anyhow = "1.0"<|MERGE_RESOLUTION|>--- conflicted
+++ resolved
@@ -25,11 +25,7 @@
 multiaddr = { version = "0.13.0" }
 sha2 = "0.9.5"
 path-clean = "0.1.0"
-<<<<<<< HEAD
-tari_storage = { version = "^0.10", path = "../infrastructure/storage" }
-=======
 tari_storage = { version = "^0.11", path = "../infrastructure/storage"}
->>>>>>> 43b20334
 tracing = "0.1.26"
 tracing-opentelemetry = "0.15.0"
 tracing-subscriber = "0.2.20"
@@ -45,10 +41,6 @@
 fs2 = "0.4.3"
 
 [dev-dependencies]
-<<<<<<< HEAD
-tari_test_utils = { version = "^0.10", path = "../infrastructure/test_utils" }
-=======
 tari_test_utils = { version = "^0.11", path = "../infrastructure/test_utils"}
->>>>>>> 43b20334
 tempfile = "3.1.0"
 anyhow = "1.0"