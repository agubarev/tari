// features/support/steps.js
const assert = require('assert');
const { Given, When, Then } = require("cucumber");
const MergeMiningProxyProcess = require('../../helpers/mergeMiningProxyProcess');
const WalletProcess = require('../../helpers/walletProcess');
const expect = require('chai').expect;
const { waitFor, getTransactionOutputHash, sleep, consoleLogTransactionDetails, consoleLogBalance,
    consoleLogCoinbaseDetails } = require('../../helpers/util');
const TransactionBuilder = require('../../helpers/transactionBuilder');
let lastResult;


Given(/I have a seed node (.*)/, { timeout: 20 * 1000 }, async function (name) {
    return await this.createSeedNode(name);
    // Write code here that turns the phrase above into concrete actions
});

Given('I have {int} seed nodes', { timeout: 20 * 1000 }, async function (n) {
    let promises = []
    for (let i = 0; i < n; i++) {
        promises.push(this.createSeedNode(`SeedNode${i}`));
    }
    await Promise.all(promises);
});

Given(/I have a base node (.*) connected to all seed nodes/, { timeout: 20 * 1000 }, async function (name) {
    const miner = this.createNode(name);
    miner.setPeerSeeds([this.seedAddresses()]);
    await miner.startNew();
    this.addNode(name, miner);
});

Given(/I have a base node (.*) connected to seed (.*)/, { timeout: 20 * 1000 }, async function (name, seedNode) {
    const miner = this.createNode(name);
    console.log(this.seeds[seedNode].peerAddress());
    miner.setPeerSeeds([this.seeds[seedNode].peerAddress()]);
    await miner.startNew();
    this.addNode(name, miner);
});

Given(/I have a base node (.*) connected to node (.*)/, { timeout: 20 * 1000 }, async function (name, node) {
    const miner = this.createNode(name);
    miner.setPeerSeeds([this.nodes[node].peerAddress()]);
    await miner.startNew();
    this.addNode(name, miner);
    await sleep(1000);
});

<<<<<<< HEAD
Given(/I have a pruned node (.*) connected to node (.*) with pruning horizon set to (.*)/, {timeout: 20*1000}, async function (name, node, horizon) {
    const miner = this.createNode(name, { horizon});
=======


Given(/I have a pruned node (.*) connected to node (.*)/, { timeout: 20 * 1000 }, async function (name, node) {
    const miner = this.createNode(name, { pruningHorizon: 5 });
>>>>>>> 77ef53a9
    miner.setPeerSeeds([this.nodes[node].peerAddress()]);
    await miner.startNew();
    this.addNode(name, miner);
    await sleep(1000);
});

Given(/I have a lagging delayed node (.*) connected to node (.*) with blocks_behind_before_considered_lagging (\d+)/, { timeout: 20 * 1000 }, async function (name, node, delay) {
    const miner = this.createNode(name, { blocks_behind_before_considered_lagging: delay });
    miner.setPeerSeeds([this.nodes[node].peerAddress()]);
    await miner.startNew();
    this.addNode(name, miner);
    await sleep(1000);
});

Given(/I have a base node (.*) unconnected/, { timeout: 20 * 1000 }, async function (name) {
    const node = this.createNode(name);
    await node.startNew();
    this.addNode(name, node);
});

Given('I have {int} base nodes connected to all seed nodes', { timeout: 190 * 1000 }, async function (n) {
    let promises = [];
    for (let i = 0; i < n; i++) {
        const miner = this.createNode(`BaseNode${i}`);
        miner.setPeerSeeds([this.seedAddresses()]);
        promises.push(miner.startNew().then(() => this.addNode(`BaseNode${i}`, miner)));
    }
    await Promise.all(promises);
});

Given(/I have stress-test wallet (.*) connected to the seed node (.*) with broadcast monitoring timeout (.*)/, { timeout: 20 * 1000 }, async function (walletName, seedName, timeout) {
    let wallet = new WalletProcess(walletName, { broadcastMonitoringTimeout: timeout }, this.logFilePathWallet);
    wallet.setPeerSeeds([this.seeds[seedName].peerAddress()]);
    await wallet.startNew();
    this.addWallet(walletName, wallet);
});

Given(/I have stress-test wallet (.*) connected to all the seed nodes with broadcast monitoring timeout (.*)/, { timeout: 20 * 1000 }, async function (name, timeout) {
    let wallet = new WalletProcess(name, { broadcastMonitoringTimeout: timeout }, this.logFilePathWallet);
    wallet.setPeerSeeds([this.seedAddresses()]);
    await wallet.startNew();
    this.addWallet(name, wallet);
});

Given(/I have wallet (.*) connected to seed node (.*)/, { timeout: 20 * 1000 }, async function (walletName, seedName) {
    let wallet = new WalletProcess(walletName, {}, this.logFilePathWallet);
    wallet.setPeerSeeds([this.seeds[seedName].peerAddress()]);
    await wallet.startNew();
    this.addWallet(walletName, wallet);
});

Given(/I have wallet (.*) connected to all seed nodes/, { timeout: 20 * 1000 }, async function (name) {
    let wallet = new WalletProcess(name, {}, this.logFilePathWallet);
    wallet.setPeerSeeds([this.seedAddresses()]);
    await wallet.startNew();
    this.addWallet(name, wallet);
});

Given(/I have non-default wallet (.*) connected to all seed nodes using (.*)/, { timeout: 20 * 1000 }, async function (name, mechanism) {
    // mechanism: DirectOnly, StoreAndForwardOnly, DirectAndStoreAndForward
    let wallet = new WalletProcess(name, { routingMechanism: mechanism }, this.logFilePathWallet);
    console.log(wallet.name, wallet.options);
    wallet.setPeerSeeds([this.seedAddresses()]);
    await wallet.startNew();
    this.addWallet(name, wallet);
});

Given(/I have (.*) non-default wallets connected to all seed nodes using (.*)/, { timeout: 190 * 1000 }, async function (n, mechanism) {
    // mechanism: DirectOnly, StoreAndForwardOnly, DirectAndStoreAndForward
    let promises = [];
    for (let i = 0; i < n; i++) {
        if (i < 10) {
            const wallet = new WalletProcess("Wallet_0" + String(i), { routingMechanism: mechanism }, this.logFilePathWallet);
            console.log(wallet.name, wallet.options);
            wallet.setPeerSeeds([this.seedAddresses()]);
            promises.push(wallet.startNew().then(() => this.addWallet("Wallet_0" + String(i), wallet)));
        } else {
            const wallet = new WalletProcess("Wallet_0" + String(i), { routingMechanism: mechanism }, this.logFilePathWallet);
            console.log(wallet.name, wallet.options);
            wallet.setPeerSeeds([this.seedAddresses()]);
            promises.push(wallet.startNew().then(() => this.addWallet("Wallet_" + String(i), wallet)));
        }
    }
    await Promise.all(promises);
});



Given(/I have a merge mining proxy (.*) connected to (.*) and (.*) with default config/,{timeout: 20*1000}, async function (mmProxy, node, wallet) {
    let baseNode = this.getNode(node);
    let walletNode = this.getWallet(wallet);
    const proxy = new MergeMiningProxyProcess(mmProxy, baseNode.getGrpcAddress(), walletNode.getGrpcAddress(), this.logFilePathProxy, true);
    await proxy.startNew();
    this.addProxy(mmProxy, proxy);
});

Given(/I have a merge mining proxy (.*) connected to (.*) and (.*) with origin submission disabled/,{timeout: 20*1000}, async function (mmProxy, node, wallet) {
    let baseNode = this.getNode(node);
    let walletNode = this.getWallet(wallet);
    const proxy = new MergeMiningProxyProcess(mmProxy, baseNode.getGrpcAddress(), walletNode.getGrpcAddress(), this.logFilePathProxy, false);
    await proxy.startNew();
    this.addProxy(mmProxy, proxy);
});

Given(/I have a merge mining proxy (.*) connected to (.*) and (.*) with origin submission enabled/,{timeout: 20*1000}, async function (mmProxy, node, wallet) {
    let baseNode = this.getNode(node);
    let walletNode = this.getWallet(wallet);
    const proxy = new MergeMiningProxyProcess(mmProxy, baseNode.getGrpcAddress(), walletNode.getGrpcAddress(), this.logFilePathProxy, true);
    await proxy.startNew();
    this.addProxy(mmProxy, proxy);
});

When(/I ask for a block height from proxy (.*)/, async function (mmProxy) {
    lastResult = 'NaN';
    let proxy = this.getProxy(mmProxy)
    let proxyClient = proxy.createClient();
    let height = await proxyClient.getHeight();
    lastResult = height;
});

Then('Proxy response height is valid', function () {
     assert(Number.isInteger(lastResult),true);
});

When(/I ask for a a block template from proxy (.*)/, async function (mmProxy) {
    lastResult = {};
    let proxy = this.getProxy(mmProxy)
    let proxyClient = proxy.createClient();
    let template = await proxyClient.getBlockTemplate();
    lastResult = template;
});

Then('Proxy response block template is valid', function () {
     assert(typeof lastResult === 'object' && lastResult !== null,true);
     assert(typeof(lastResult['_aux']) !== 'undefined',true);
     assert(lastResult['status'],'OK');
});

When(/I submit a block through proxy (.*)/, async function (mmProxy) {
    let blockTemplateBlob = lastResult['blocktemplate_blob'];
    let proxy = this.getProxy(mmProxy)
    let proxyClient = proxy.createClient();
    let result = await proxyClient.submitBlock(blockTemplateBlob);
    lastResult = result;
});

Then('Proxy response block submission is valid with submitting to origin', function () {
     assert(typeof lastResult['result'] === 'object' && lastResult['result']  !== null, true);
     assert(typeof(lastResult['result']['_aux']) !== 'undefined', true);
     assert(lastResult['result']['status'],'OK');
});

Then('Proxy response block submission is valid without submitting to origin', function () {
     assert(lastResult['result']  !== null,true);
     assert(lastResult['status'],'OK');
});

When(/I start (.*)/, { timeout: 20 * 1000 }, async function (name) {
    await this.startNode(name);
});

When(/I stop (.*)/, async function (name) {
    await this.stopNode(name)
});

Then(/node (.*) is at height (\d+)/, { timeout: 120 * 1000 }, async function (name, height) {
    let client = this.getClient(name);
    await waitFor(async () => client.getTipHeight(), height, 115 * 1000);
    expect(await client.getTipHeight()).to.equal(height);
});

Then('all nodes are at height {int}', { timeout: 1200 * 1000 }, async function (height) {
    await this.forEachClientAsync(async (client, name) => {
        await waitFor(async () => client.getTipHeight(), height, 115 * 1000);
        const currTip = await client.getTipHeight();
        console.log(`Node ${name} is at tip: ${currTip} (should be ${height})`);
        expect(currTip).to.equal(height);
    })
});

Then('all nodes are at current tip height', { timeout: 1200 * 1000 }, async function () {
    let height = parseInt(this.tipHeight);
    console.log("Wait for all nodes to reach height of", height);
    await this.forEachClientAsync(async (client, name) => {
        await waitFor(async () => client.getTipHeight(), height, 1200 * 1000);
        const currTip = await client.getTipHeight();
        console.log(`Node ${name} is at tip: ${currTip} (should be`, height, `)`);
        expect(currTip).to.equal(height);
    })
});

Then(/meddling with block template data from node (.*) for wallet (.*) is not allowed/, async function (baseNodeName, walletName) {
    let baseNodeClient = this.getClient(baseNodeName);
    let walletClient = this.getWallet(walletName).getClient()

    // No meddling with data
    // - Current tip
    let currHeight = await baseNodeClient.getTipHeight();
    // - New block
    let newBlock = await baseNodeClient.mineBlockBeforeSubmit(walletClient, 0);
    //    console.log("\nNew block:\n");
    //    console.dir(newBlock, { depth: null });
    // - Submit block to base node
    let response = await baseNodeClient.submitMinedBlock(newBlock);
    // - Verify new height
    expect(await baseNodeClient.getTipHeight()).to.equal((currHeight + 1));

    // Meddle with data - kernel_mmr_size
    // - New block
    newBlock = await baseNodeClient.mineBlockBeforeSubmit(walletClient, 0);
    // - Change kernel_mmr_size
    newBlock.block.header.kernel_mmr_size = parseInt(newBlock.block.header.kernel_mmr_size) + 1;
    // - Try to submit illegal block to base node
    try {
        response = await baseNodeClient.submitMinedBlock(newBlock);
        expect('Meddling with MMR size for Kernel not detected!').to.equal("")
    } catch (err) {
        console.log("\nMeddle with kernel_mmr_size - error details (as expected):\n", err.details);
        expect(err.details.includes('Block validation error: MMR size for Kernel does not match.')).to.equal(true);
    }

    // Meddle with data - output_mmr_size
    // - New block
    newBlock = await baseNodeClient.mineBlockBeforeSubmit(walletClient, 0);
    // - Change output_mmr_size
    newBlock.block.header.output_mmr_size = parseInt(newBlock.block.header.output_mmr_size) + 1;
    // - Try to submit illegal block to base node
    try {
        response = await baseNodeClient.submitMinedBlock(newBlock);
        expect('Meddling with MMR size for UTXO not detected!').to.equal("")
    } catch (err) {
        console.log("Meddle with output_mmr_size - error details (as expected):\n", err.details);
        expect(err.details.includes('Block validation error: MMR size for UTXO does not match.')).to.equal(true);
    }
});


When(/I create a transaction (.*) spending (.*) to (.*)/, function (txnName, inputs, output) {

    let txInputs = inputs.split(",").map(input => this.outputs[input]);
    let txn = new TransactionBuilder();
    txInputs.forEach(txIn => txn.addInput(txIn));
    let txOutput = txn.addOutput(txn.getSpendableAmount());
    this.addOutput(output, txOutput);
    this.transactions[txnName] = txn.build();
});

When(/I create a custom fee transaction (.*) spending (.*) to (.*) with fee (\d+)/, function (txnName, inputs, output, fee) {

    let txInputs = inputs.split(",").map(input => this.outputs[input]);
    let txn = new TransactionBuilder();
    txn.changeFee(fee);
    txInputs.forEach(txIn => txn.addInput(txIn));
    let txOutput = txn.addOutput(txn.getSpendableAmount());
    this.addOutput(output, txOutput);
    this.transactions[txnName] = txn.build();
});

When(/I submit transaction (.*) to (.*)/, async function (txn, node) {
    this.lastResult = await this.getClient(node).submitTransaction(this.transactions[txn]);
    expect(this.lastResult.result).to.equal('ACCEPTED');
});

When(/I submit locked transaction (.*) to (.*)/, async function (txn, node) {
    this.lastResult = await this.getClient(node).submitTransaction(this.transactions[txn]);
    expect(this.lastResult.result).to.equal('REJECTED');
});

When(/I spend outputs (.*) via (.*)/, async function (inputs, node) {
    let txInputs = inputs.split(",").map(input => this.outputs[input]);
    console.log(txInputs);
    let txn = new TransactionBuilder();
    txInputs.forEach(txIn => txn.addInput(txIn));
    console.log(txn.getSpendableAmount());
    let output = txn.addOutput(txn.getSpendableAmount());
    console.log(output);
    this.lastResult = await this.getClient(node).submitTransaction(txn.build());
    expect(this.lastResult.result).to.equal('ACCEPTED');
});



Then(/(.*) has (.*) in (.*) state/, async  function (node ,txn, pool) {
    let client = this.getClient(node);
    let sig = this.transactions[txn].body.kernels[0].excess_sig;
    await waitFor(async() => client.transactionStateResult(sig), pool, 1200*1000);
    this.lastResult = await this.getClient(node).transactionState(this.transactions[txn].body.kernels[0].excess_sig);
    console.log(`Node ${node} response is: ${this.lastResult.result}`);
    expect(this.lastResult.result).to.equal(pool);
});



Then(/(.*) is in the (.*) of all nodes/, {timeout: 1200*1000}, async  function (txn, pool) {
    let sig = this.transactions[txn].body.kernels[0].excess_sig;
    await this.forEachClientAsync(async (client, name) => {
        await waitFor(async() => client.transactionStateResult(sig), pool, 1200*1000);
        this.lastResult = await client.transactionState(sig);
        console.log(`Node ${name} response is: ${this.lastResult.result}`);
         expect(this.lastResult.result).to.equal(pool);
    })
});

Then(/(.*) is in the mempool/, function (txn) {
    expect(this.lastResult.result).to.equal('ACCEPTED');
});

Then(/(.*) should not be in the mempool/, function (txn) {
    expect(this.lastResult.result).to.equal('REJECTED');
});

When(/I save the tip on (.*) as (.*)/, async function (node, name) {
    let client = this.getClient(node);
    let header = await client.getTipHeader();
    this.headers[name] = header;
});

Then(/node (.*) is at tip (.*)/, async function (node, name) {
    let client = this.getClient(node);
    let header = await client.getTipHeader();
    // console.log("headers:", this.headers);
    expect(this.headers[name].hash).to.equal(header.hash);
});

When(/I mine a block on (.*) with coinbase (.*)/, { timeout: 600 * 1000 }, async function (name, coinbaseName) {
    await this.mineBlock(name, 0, candidate => {
        this.addOutput(coinbaseName, candidate.originalTemplate.coinbase);
        return candidate;
    });
});

When(/I mine (\d+) custom weight blocks on (.*) with weight (\d+)/, { timeout: 600 * 1000 }, async function (numBlocks, name, weight) {
    for (let i = 0; i < numBlocks; i++) {
        await this.mineBlock(name, 17);
    }
});

When(/I mine (\d+) blocks on (.*)/, { timeout: 600 * 1000 }, async function (numBlocks, name) {
    for (let i = 0; i < numBlocks; i++) {
        await this.mineBlock(name, 0);
    }
    this.tipHeight += parseInt(numBlocks);
});

When(/I mine (\d+) blocks using wallet (.*) on (.*)/, { timeout: 600 * 1000 }, async function (numBlocks, walletName, nodeName) {
    let nodeClient = this.getClient(nodeName);
    let walletClient = this.getWallet(walletName).getClient()
    for (let i = 0; i < numBlocks; i++) {
        await nodeClient.mineBlock(walletClient);
    }
});

When(/I merge mine (.*) blocks via (.*)/, { timeout: 600 * 1000 }, async function (numBlocks, mmProxy) {
    for (let i = 0; i < numBlocks; i++) {
        await this.mergeMineBlock(mmProxy, 0);
    }
    this.tipHeight += parseInt(numBlocks);
});


When(/I mine but don't submit a block (.*) on (.*)/, async function (blockName, nodeName) {
    await this.mineBlock(nodeName, block => {
        this.saveBlock(blockName, block);
        return false;
    }, 0);
});

When(/I submit block (.*) to (.*)/, function (blockName, nodeName) {
    this.submitBlock(blockName, nodeName);
});


When(/I mine a block on (.*) based on height (\d+)/, async function (node, atHeight) {
    let client = this.getClient(node);
    let template = client.getPreviousBlockTemplate(atHeight);
    let candidate = await client.getMinedCandidateBlock(0, template);

    await client.submitBlock(candidate.template, block => {
        return block;
    }, error => {
        // Expect an error
        console.log(error);
        return false;
    })
});



When(/I mine a block on (.*) at height (\d+) with an invalid MMR/, async function (node, atHeight) {
    let client = this.getClient(node);
    let template = client.getPreviousBlockTemplate(atHeight);
    let candidate = await client.getMinedCandidateBlock(0, template);

    await client.submitBlock(candidate.template, block => {
        // console.log("Candidate:", block);
        block.block.header.output_mr[0] = 1;
        // block.block.header.height = atHeight + 1;
        // block.block.header.prev_hash = candidate.header.hash;
        return block;
    }).catch(err => {
        console.log("Received expected error. This is fine actually:", err);
    })
});

Then(/the UTXO (.*) has been mined according to (.*)/, async function (outputName, nodeName) {
    let client = this.getClient(nodeName);
    let hash = getTransactionOutputHash(this.outputs[outputName].output);
    let lastResult = await client.fetchMatchingUtxos([hash]);
    expect(lastResult[0].output.commitment.toString('hex')).to.equal(this.outputs[outputName].output.commitment.toString('hex'));
});


Then('I receive an error containing {string}', function (string) {
    // TODO
});

Then(/(.*) should have (\d+) peers/, async function (nodeName, peerCount) {
    await sleep(500);
    let client = this.getClient(nodeName);
    let peers = await client.getPeers();
    // we add a non existing node when the node starts before adding any actual peers. So the count should always be 1 higher
    expect(peers.length).to.equal(peerCount + 1)
})

When('I print the world', function () {
    console.log(this);
});

When(/I wait for wallet (.*) to have at least (.*) tari/, { timeout: 250 * 1000 }, async function (wallet, amount) {
    let walletClient = this.getWallet(wallet).getClient();
    console.log("\n");
    console.log("Waiting for " + wallet + " balance to be at least " + amount + " uT");
    let balance = await walletClient.getBalance();
    consoleLogBalance(balance);
    if (parseInt(balance["available_balance"]) < parseInt(amount)) {
        await waitFor(async () => walletClient.isBalanceAtLeast(amount), true, 240 * 1000, 5 * 1000, 5);
        if (!walletClient.isBalanceAtLeast(amount)) {
            console.log("Balance not adequate!");
        }
        consoleLogBalance(await walletClient.getBalance());
    }
});

async function send_tari(sourceWallet, destWallet, tariAmount, feePerGram) {
    let sourceWalletClient = sourceWallet.getClient();
    let destInfo = await destWallet.getClient().identify();
    console.log(sourceWallet.name + " sending " + tariAmount + "uT to " + destWallet.name + " `" + destInfo["public_key"] + "`");
    let success = false;
    let retries = 1;
    let retries_limit = 25;
    let lastResult;
    while (!success && retries <= retries_limit) {
        lastResult = await sourceWalletClient.transfer({
            "recipients": [{
                "address": destInfo["public_key"],
                "amount": tariAmount,
                "fee_per_gram": feePerGram,
                "message": "msg"
            }]
        });
        success = lastResult.results[0]["is_success"]
        if (!success) {
            let wait_seconds = 5;
            console.log("  " + lastResult.results[0]["failure_message"] + ", trying again after " + wait_seconds +
                "s (" + retries + " of " + retries_limit + ")");
            await sleep(wait_seconds * 1000);
            retries++;
        }
    }
    return lastResult;
}

When(/I send (.*) uT from wallet (.*) to wallet (.*) at fee (.*)/, { timeout: 25 * 5 * 1000 }, async function (tariAmount, source, dest, feePerGram) {
    let sourceInfo = await this.getWallet(source).getClient().identify();
    let destInfo = await this.getWallet(dest).getClient().identify();
    this.lastResult = await send_tari(this.getWallet(source), this.getWallet(dest), tariAmount, feePerGram);
    expect(this.lastResult.results[0]["is_success"]).to.equal(true);
    this.addTransaction(sourceInfo["public_key"], this.lastResult.results[0]["transaction_id"]);
    this.addTransaction(destInfo["public_key"], this.lastResult.results[0]["transaction_id"]);
    console.log("  Transaction '" + this.lastResult.results[0]["transaction_id"] + "' is_success(" +
        this.lastResult.results[0]["is_success"] + ")");
});

When(/I multi-send (.*) transactions of (.*) uT from wallet (.*) to wallet (.*) at fee (.*)/, { timeout: 25 * 5 * 1000 }, async function (number, tariAmount, source, dest, fee) {
    console.log("\n");
    let sourceInfo = await this.getWallet(source).getClient().identify();
    let destInfo = await this.getWallet(dest).getClient().identify();
    for (let i = 0; i < number; i++) {
        this.lastResult = await send_tari(this.getWallet(source), this.getWallet(dest), tariAmount, fee);
        expect(this.lastResult.results[0]["is_success"]).to.equal(true);
        this.addTransaction(sourceInfo["public_key"], this.lastResult.results[0]["transaction_id"]);
        this.addTransaction(destInfo["public_key"], this.lastResult.results[0]["transaction_id"]);
        //console.log("  Transaction '" + this.lastResult.results[0]["transaction_id"] + "' is_success(" +
        //    this.lastResult.results[0]["is_success"] + ")");
    }
});

When(/I multi-send (.*) uT from wallet (.*) to all wallets at fee (.*)/, { timeout: 25 * 5 * 1000 }, async function (tariAmount, source, fee) {
    let sourceWalletClient = this.getWallet(source).getClient();
    let sourceInfo = await sourceWalletClient.identify();

    for (const wallet in this.wallets) {
        if (this.getWallet(source).name === this.getWallet(wallet).name) {
            continue;
        }
        let destInfo = await this.getWallet(wallet).getClient().identify()
        this.lastResult = await send_tari(this.getWallet(source), this.getWallet(wallet), tariAmount, fee);
        expect(this.lastResult.results[0]["is_success"]).to.equal(true);
        this.addTransaction(sourceInfo["public_key"], this.lastResult.results[0]["transaction_id"]);
        this.addTransaction(destInfo["public_key"], this.lastResult.results[0]["transaction_id"]);
        //console.log("  Transaction '" + this.lastResult.results[0]["transaction_id"] + "' is_success(" +
        //    this.lastResult.results[0]["is_success"] + ")");
    }
});

When(/I transfer (.*) uT from (.*) to (.*) and (.*) at fee (.*)/, { timeout: 25 * 5 * 1000 }, async function (tariAmount, source, dest1, dest2, feePerGram) {
    let sourceClient = this.getWallet(source).getClient();
    let destClient1 = this.getWallet(dest1).getClient();
    let destClient2 = this.getWallet(dest2).getClient();

    let sourceInfo = await sourceClient.identify();
    let dest1Info = await destClient1.identify();
    let dest2Info = await destClient2.identify();
    console.log("Starting transfer of", tariAmount, "to", dest1, "and to", dest2);
    let success = false;
    let retries = 1;
    let retries_limit = 25;
    while (!success && retries <= retries_limit) {
        lastResult = await sourceClient.transfer({
            "recipients": [
                {
                    "address": dest1Info["public_key"],
                    "amount": tariAmount,
                    "fee_per_gram": feePerGram,
                    "message": "msg"
                },
                {
                    "address": dest2Info["public_key"],
                    "amount": tariAmount,
                    "fee_per_gram": feePerGram,
                    "message": "msg"
                }
            ]
        });
        success = lastResult.results[0]["is_success"] && lastResult.results[1]["is_success"]
        if (!success) {
            let wait_seconds = 5;
            console.log("  " + lastResult.results[0]["failure_message"] + ", trying again after " + wait_seconds +
                "s (" + retries + " of " + retries_limit + ")");
            await sleep(wait_seconds * 1000);
            retries++;
        }
    }
    if (success) {
        this.addTransaction(sourceInfo["public_key"], lastResult.results[0]["transaction_id"]);
        this.addTransaction(sourceInfo["public_key"], lastResult.results[1]["transaction_id"]);
        this.addTransaction(dest1Info["public_key"], lastResult.results[0]["transaction_id"]);
        this.addTransaction(dest2Info["public_key"], lastResult.results[1]["transaction_id"]);
    }
    expect(success).to.equal(true);
});

When(/I transfer (.*) uT to self from wallet (.*) at fee (.*)/, { timeout: 25 * 5 * 1000 }, async function (tariAmount, source, feePerGram) {
    let sourceInfo = await this.getWallet(source).getClient().identify();
    this.lastResult = await send_tari(this.getWallet(source), this.getWallet(source), tariAmount, feePerGram);
    expect(this.lastResult.results[0]["is_success"]).to.equal(true);
    this.addTransaction(sourceInfo["public_key"], this.lastResult.results[0]["transaction_id"]);
    console.log("  Transaction '" + this.lastResult.results[0]["transaction_id"] + "' is_success(" +
        this.lastResult.results[0]["is_success"] + ")");
});

When(/I transfer (.*) uT from (.*) to ([A-Za-z0-9,]+) at fee (.*)/, async function (amount, source, dests, feePerGram) {
    let wallet = this.getWallet(source);
    let client = wallet.getClient();
    let destWallets = dests.split(',').map(dest => this.getWallet(dest).getClient());

    console.log("Starting Transfer of", amount, "to");
    let recipients = destWallets.map(w => ({
        "address": w.public_key,
        "amount": amount,
        "fee_per_gram": feePerGram,
        "message": "msg"
    }));
    let output = await client.transfer({ recipients });
    console.log("output", output);
    lastResult = output;
});

When(/I wait (.*) seconds/, { timeout: 600 * 1000 }, async function (int) {
    console.log("Waiting for", int, "seconds");
    await sleep(int * 1000);
    console.log("Waiting finished");
});

Then(/Batch transfer of (.*) transactions was a success from (.*) to ([A-Za-z0-9,]+)/, async function (txCount, walletListStr) {
    let clients = walletListStr.split(",").map(s => {
        let wallet = this.getWallet(s);
        return wallet.getClient();
    });

    let resultObj = lastResult.results;
    console.log(resultObj);
    for (let i = 0; i < txCount; i++) {
        let successCount = 0;
        let obj = resultObj[i];
        if (!obj.is_success) {
            console.log(obj.transaction_id, "failed");
            assert(obj.is_success, true);
        } else {
            console.log("Transaction", obj["transaction_id"], "passed from original request succeeded");
            let req = {
                "transaction_ids": [
                    obj.transaction_id.toString()
                ]
            };
            console.log(req);
            for (let client of clients) {
                try {
                    let tx = await client.getTransactionInfo(req);
                    successCount++;
                    console.log(tx);
                } catch (err) {
                    console.log(obj.transaction_id.toString(), "not found in :", await client.identify());
                }
            }
        }
    }

    console.log(`Number of successful transactions is ${successCount} of ${txCount}`);
    assert(successCount === txCount);
    console.log("All transactions found");
});

Then(/wallet (.*) detects all transactions are at least Pending/, { timeout: 3800 * 1000 }, async function (walletName) {
    // Note: This initial step can take a long time if network conditions are not favourable
    // Pending -> Completed -> Broadcast -> Mined Unconfirmed -> Mined Confirmed
    let wallet = this.getWallet(walletName)
    let walletClient = wallet.getClient();
    let walletInfo = await walletClient.identify();

    let txIds = this.transactionsMap.get(walletInfo["public_key"]);
    if (txIds === undefined) {
        console.log("\nNo transactions for " + walletName + "!")
        expect(false).to.equal(true);
    }
    console.log("\nDetecting", txIds.length, "transactions as at least Pending: ", walletName, txIds)
    for (i = 0; i < txIds.length; i++) {
        console.log("(" + (i + 1) + "/" + txIds.length + ") - " + wallet.name + ": Waiting for TxId:" + txIds[i] + " to register at least Pending in the wallet ...");
        await waitFor(async () => wallet.getClient().isTransactionAtLeastPending(txIds[i]), true, 3700 * 1000, 5 * 1000, 5);
        let transactionPending = await wallet.getClient().isTransactionAtLeastPending(txIds[i]);
        //let txnDetails = await wallet.getClient().getTransactionDetails(txIds[i]);
        //consoleLogTransactionDetails(txnDetails, txIds[i]);
        expect(transactionPending).to.equal(true);
    }

});

Then(/all wallets detect all transactions are at least Pending/, { timeout: 3800 * 1000 }, async function () {
    // Note: This initial step to register pending can take a long time if network conditions are not favourable
    // Pending -> Completed -> Broadcast -> Mined Unconfirmed -> Mined Confirmed
    for (const walletName in this.wallets) {
        let wallet = this.getWallet(walletName)
        let walletClient = wallet.getClient();
        let walletInfo = await walletClient.identify();

        let txIds = this.transactionsMap.get(walletInfo["public_key"]);
        if (txIds === undefined) {
            console.log("\nNo transactions for " + walletName + "!")
            expect(false).to.equal(true);
        }
        console.log("\nDetecting", txIds.length, "transactions as at least Pending: ", walletName, txIds)
        for (i = 0; i < txIds.length; i++) {
            console.log("(" + (i + 1) + "/" + txIds.length + ") - " + wallet.name + ": Waiting for TxId:" + txIds[i] + " to register at least Pending in the wallet ...");
            await waitFor(async () => wallet.getClient().isTransactionAtLeastPending(txIds[i]), true, 3700 * 1000, 5 * 1000, 5);
            let transactionPending = await wallet.getClient().isTransactionAtLeastPending(txIds[i]);
            //let txnDetails = await wallet.getClient().getTransactionDetails(txIds[i]);
            //consoleLogTransactionDetails(txnDetails, txIds[i]);
            expect(transactionPending).to.equal(true);
        }
    }
});

Then(/wallet (.*) detects all transactions are at least Completed/, { timeout: 1200 * 1000 }, async function (walletName) {
    // Pending -> Completed -> Broadcast -> Mined Unconfirmed -> Mined Confirmed
    let wallet = this.getWallet(walletName)
    let walletClient = wallet.getClient();
    let walletInfo = await walletClient.identify();

    let txIds = this.transactionsMap.get(walletInfo["public_key"]);
    if (txIds === undefined) {
        console.log("\nNo transactions for " + walletName + "!")
        expect(false).to.equal(true);
    }
    console.log("\nDetecting", txIds.length, "transactions as at least Completed: ", walletName, txIds)
    for (i = 0; i < txIds.length; i++) {
        // Get details
        console.log("(" + (i + 1) + "/" + txIds.length + ") - " + wallet.name + ": Waiting for TxId:" + txIds[i] + " to register at least Completed in the wallet ...");
        await waitFor(async () => wallet.getClient().isTransactionAtLeastCompleted(txIds[i]), true, 600 * 1000, 5 * 1000, 5);
        let transactionCompleted = await wallet.getClient().isTransactionAtLeastCompleted(txIds[i]);
        //let txnDetails = await wallet.getClient().getTransactionDetails(txIds[i]);
        //consoleLogTransactionDetails(txnDetails, txIds[i]);
        expect(transactionCompleted).to.equal(true);
    }
});

Then(/all wallets detect all transactions are at least Completed/, { timeout: 1200 * 1000 }, async function () {
    // Pending -> Completed -> Broadcast -> Mined Unconfirmed -> Mined Confirmed
    for (const walletName in this.wallets) {
        let wallet = this.getWallet(walletName)
        let walletClient = wallet.getClient();
        let walletInfo = await walletClient.identify();

        let txIds = this.transactionsMap.get(walletInfo["public_key"]);
        if (txIds === undefined) {
            console.log("\nNo transactions for " + walletName + "!")
            expect(false).to.equal(true);
        }
        console.log("\nDetecting", txIds.length, "transactions as at least Completed: ", walletName, txIds)
        for (i = 0; i < txIds.length; i++) {
            // Get details
            console.log("(" + (i + 1) + "/" + txIds.length + ") - " + wallet.name + ": Waiting for TxId:" + txIds[i] + " to register at least Completed in the wallet ...");
            await waitFor(async () => wallet.getClient().isTransactionAtLeastCompleted(txIds[i]), true, 1100 * 1000, 5 * 1000, 5);
            let transactionCompleted = await wallet.getClient().isTransactionAtLeastCompleted(txIds[i]);
            //let txnDetails = await wallet.getClient().getTransactionDetails(txIds[i]);
            //consoleLogTransactionDetails(txnDetails, txIds[i]);
            expect(transactionCompleted).to.equal(true);
        }
    }
});

Then(/wallet (.*) detects all transactions are at least Broadcast/, { timeout: 1200 * 1000 }, async function (walletName) {
    // Pending -> Completed -> Broadcast -> Mined Unconfirmed -> Mined Confirmed
    let wallet = this.getWallet(walletName)
    let walletClient = wallet.getClient();
    let walletInfo = await walletClient.identify();

    let txIds = this.transactionsMap.get(walletInfo["public_key"]);
    if (txIds === undefined) {
        console.log("\nNo transactions for " + walletName + "!")
        expect(false).to.equal(true);
    }
    console.log("\nDetecting", txIds.length, "transactions as at least Broadcast: ", walletName, txIds)
    for (i = 0; i < txIds.length; i++) {
        // Get details
        console.log("(" + (i + 1) + "/" + txIds.length + ") - " + wallet.name + ": Waiting for TxId:" + txIds[i] + " to register at least Broadcast in the wallet ...");
        await waitFor(async () => wallet.getClient().isTransactionAtLeastBroadcast(txIds[i]), true, 600 * 1000, 5 * 1000, 5);
        let transactionBroadcasted = await wallet.getClient().isTransactionAtLeastBroadcast(txIds[i]);
        //let txnDetails = await wallet.getClient().getTransactionDetails(txIds[i]);
        //consoleLogTransactionDetails(txnDetails, txIds[i]);
        expect(transactionBroadcasted).to.equal(true);
    }
});

Then(/all wallets detect all transactions are at least Broadcast/, { timeout: 1200 * 1000 }, async function () {
    // Pending -> Completed -> Broadcast -> Mined Unconfirmed -> Mined Confirmed
    for (const walletName in this.wallets) {
        let wallet = this.getWallet(walletName)
        let walletClient = wallet.getClient();
        let walletInfo = await walletClient.identify();

        let txIds = this.transactionsMap.get(walletInfo["public_key"]);
        if (txIds === undefined) {
            console.log("\nNo transactions for " + walletName + "!")
            expect(false).to.equal(true);
        }
        console.log("\nDetecting", txIds.length, "transactions as at least Broadcast: ", walletName, txIds)
        for (i = 0; i < txIds.length; i++) {
            // Get details
            console.log("(" + (i + 1) + "/" + txIds.length + ") - " + wallet.name + ": Waiting for TxId:" + txIds[i] + " to register at least Broadcast in the wallet ...");
            await waitFor(async () => wallet.getClient().isTransactionAtLeastBroadcast(txIds[i]), true, 1100 * 1000, 5 * 1000, 5);
            let transactionBroadcasted = await wallet.getClient().isTransactionAtLeastBroadcast(txIds[i]);
            //let txnDetails = await wallet.getClient().getTransactionDetails(txIds[i]);
            //consoleLogTransactionDetails(txnDetails, txIds[i]);
            expect(transactionBroadcasted).to.equal(true);
        }
    }
});

Then(/wallet (.*) detects all transactions are at least Mined_Unconfirmed/, { timeout: 1200 * 1000 }, async function (walletName) {
    // Pending -> Completed -> Broadcast -> Mined Unconfirmed -> Mined Confirmed
    let wallet = this.getWallet(walletName)
    let walletClient = wallet.getClient();
    let walletInfo = await walletClient.identify();

    let txIds = this.transactionsMap.get(walletInfo["public_key"]);
    if (txIds === undefined) {
        console.log("\nNo transactions for " + walletName + "!")
        expect(false).to.equal(true);
    }
    console.log("\nDetecting", txIds.length, "transactions as at least Mined_Unconfirmed: ", walletName, txIds)
    for (i = 0; i < txIds.length; i++) {
        console.log("(" + (i + 1) + "/" + txIds.length + ") - " + wallet.name + ": Waiting for TxId:" + txIds[i] + " to be detected as Mined_Unconfirmed in the wallet ...");
        await waitFor(async () => wallet.getClient().isTransactionAtLeastMinedUnconfirmed(txIds[i]), true, 600 * 1000, 5 * 1000, 5);
        let isTransactionAtLeastMinedUnconfirmed = await wallet.getClient().isTransactionAtLeastMinedUnconfirmed(txIds[i]);
        //let txnDetails = await wallet.getClient().getTransactionDetails(txIds[i]);
        //consoleLogTransactionDetails(txnDetails, txIds[i]);
        expect(isTransactionAtLeastMinedUnconfirmed).to.equal(true);
    }
});

Then(/all wallets detect all transactions are at least Mined_Unconfirmed/, { timeout: 1200 * 1000 }, async function () {
    // Pending -> Completed -> Broadcast -> Mined Unconfirmed -> Mined Confirmed
    for (const walletName in this.wallets) {
        let wallet = this.getWallet(walletName)
        let walletClient = wallet.getClient();
        let walletInfo = await walletClient.identify();

        let txIds = this.transactionsMap.get(walletInfo["public_key"]);
        if (txIds === undefined) {
            console.log("\nNo transactions for " + walletName + "!")
            expect(false).to.equal(true);
        }
        console.log("\nDetecting", txIds.length, "transactions as at least Mined_Unconfirmed: ", walletName, txIds)
        for (i = 0; i < txIds.length; i++) {
            console.log("(" + (i + 1) + "/" + txIds.length + ") - " + wallet.name + ": Waiting for TxId:", txIds[i] + " to be detected as Mined_Unconfirmed in the wallet ...");
            await waitFor(async () => wallet.getClient().isTransactionAtLeastMinedUnconfirmed(txIds[i]), true, 1100 * 1000, 5 * 1000, 5);
            let isTransactionAtLeastMinedUnconfirmed = await wallet.getClient().isTransactionAtLeastMinedUnconfirmed(txIds[i]);
            //let txnDetails = await wallet.getClient().getTransactionDetails(txIds[i]);
            //consoleLogTransactionDetails(txnDetails, txIds[i]);
            expect(isTransactionAtLeastMinedUnconfirmed).to.equal(true);
        }
    }
});

Then(/wallet (.*) detects all transactions as Mined_Unconfirmed/, { timeout: 1200 * 1000 }, async function (walletName) {
    // Pending -> Completed -> Broadcast -> Mined Unconfirmed -> Mined Confirmed
    let wallet = this.getWallet(walletName)
    let walletClient = wallet.getClient();
    let walletInfo = await walletClient.identify();

    let txIds = this.transactionsMap.get(walletInfo["public_key"]);
    if (txIds === undefined) {
        console.log("\nNo transactions for " + walletName + "!")
        expect(false).to.equal(true);
    }
    console.log("\nDetecting", txIds.length, "transactions as Mined_Unconfirmed: ", walletName, txIds)
    for (i = 0; i < txIds.length; i++) {
        console.log("(" + (i + 1) + "/" + txIds.length + ") - " + wallet.name + ": Waiting for TxId:" + txIds[i] + " to be detected as Mined_Unconfirmed in the wallet ...");
        await waitFor(async () => wallet.getClient().isTransactionMinedUnconfirmed(txIds[i]), true, 600 * 1000, 5 * 1000, 5);
        let isTransactionMinedUnconfirmed = await wallet.getClient().isTransactionMinedUnconfirmed(txIds[i]);
        //let txnDetails = await wallet.getClient().getTransactionDetails(txIds[i]);
        //consoleLogTransactionDetails(txnDetails, txIds[i]);
        expect(isTransactionMinedUnconfirmed).to.equal(true);
    }
});

Then(/all wallets detect all transactions as Mined_Unconfirmed/, { timeout: 1200 * 1000 }, async function () {
    // Pending -> Completed -> Broadcast -> Mined Unconfirmed -> Mined Confirmed
    for (const walletName in this.wallets) {
        let wallet = this.getWallet(walletName)
        let walletClient = wallet.getClient();
        let walletInfo = await walletClient.identify();

        let txIds = this.transactionsMap.get(walletInfo["public_key"]);
        if (txIds === undefined) {
            console.log("\nNo transactions for " + walletName + "!")
            expect(false).to.equal(true);
        }
        console.log("\nDetecting", txIds.length, "transactions as Mined_Unconfirmed: ", walletName, txIds)
        for (i = 0; i < txIds.length; i++) {
            console.log("(" + (i + 1) + "/" + txIds.length + ") - " + wallet.name + ": Waiting for TxId:" + txIds[i] + " to be detected as Mined_Unconfirmed in the wallet ...");
            await waitFor(async () => wallet.getClient().isTransactionMinedUnconfirmed(txIds[i]), true, 1100 * 1000, 5 * 1000, 5);
            let isTransactionMinedUnconfirmed = await wallet.getClient().isTransactionMinedUnconfirmed(txIds[i]);
            //let txnDetails = await wallet.getClient().getTransactionDetails(txIds[i]);
            //consoleLogTransactionDetails(txnDetails, txIds[i]);
            expect(isTransactionMinedUnconfirmed).to.equal(true);
        }
    }
});

Then(/wallet (.*) detects all transactions as Mined_Confirmed/, { timeout: 1200 * 1000 }, async function (walletName) {
    // Pending -> Completed -> Broadcast -> Mined Unconfirmed -> Mined Confirmed
    let wallet = this.getWallet(walletName)
    let walletClient = wallet.getClient();
    let walletInfo = await walletClient.identify();

    let txIds = this.transactionsMap.get(walletInfo["public_key"]);
    if (txIds === undefined) {
        console.log("\nNo transactions for " + walletName + "!")
        expect(false).to.equal(true);
    }
    console.log("\nDetecting", txIds.length, "transactions as Mined_Confirmed: ", walletName, txIds)
    for (i = 0; i < txIds.length; i++) {
        console.log("(" + (i + 1) + "/" + txIds.length + ") - " + wallet.name + ": Waiting for TxId:" + txIds[i] + " to be detected as Mined_Confirmed in the wallet ...");
        await waitFor(async () => wallet.getClient().isTransactionMinedConfirmed(txIds[i]), true, 600 * 1000, 5 * 1000, 5);
        let isTransactionMinedConfirmed = await wallet.getClient().isTransactionMinedConfirmed(txIds[i]);
        //let txnDetails = await wallet.getClient().getTransactionDetails(txIds[i]);
        //consoleLogTransactionDetails(txnDetails, txIds[i]);
        expect(isTransactionMinedConfirmed).to.equal(true);
    }
});

Then(/while mining via (.*) all transactions in wallet (.*) are found to be Mined_Confirmed/, { timeout: 1200 * 1000 }, async function (nodeName, walletName) {
    let wallet = this.getWallet(walletName)
    let walletClient = wallet.getClient();
    let walletInfo = await walletClient.identify();
    let nodeClient = this.getClient(nodeName);

    let txIds = this.transactionsMap.get(walletInfo["public_key"]);
    if (txIds === undefined) {
        console.log("\nNo transactions for " + walletName + "!")
        expect(false).to.equal(true);
    }
    console.log("\nDetecting", txIds.length, "transactions as Mined_Confirmed: ", walletName, txIds)
    for (i = 0; i < txIds.length; i++) {
        console.log("(" + (i + 1) + "/" + txIds.length + ") - " + wallet.name + ": Waiting for TxId:" + txIds[i] + " to be detected as Mined_Confirmed in the wallet ...");
        await waitFor(
            async () => {
                if (await walletClient.isTransactionMinedConfirmed(txIds[i])) {
                    return true;
                } else {
                    await nodeClient.mineBlock(walletClient);
                    this.tipHeight += 1;
                    return false;
                }
            }
            , true, 600 * 1000, 5 * 1000, 5);
        let isTransactionMinedConfirmed = await wallet.getClient().isTransactionMinedConfirmed(txIds[i]);
        //let txnDetails = await wallet.getClient().getTransactionDetails(txIds[i]);
        //consoleLogTransactionDetails(txnDetails, txIds[i]);
        expect(isTransactionMinedConfirmed).to.equal(true);
    }
});

Then(/while merge mining via (.*) all transactions in wallet (.*) are found to be Mined_Confirmed/, { timeout: 3600 * 1000 }, async function (mmProxy, walletName) {
    let wallet = this.getWallet(walletName)
    let walletClient = wallet.getClient();
    let walletInfo = await walletClient.identify();

    let txIds = this.transactionsMap.get(walletInfo["public_key"]);
    if (txIds === undefined) {
        console.log("\nNo transactions for " + walletName + "!")
        expect(false).to.equal(true);
    }
    console.log("\nDetecting", txIds.length, "transactions as Mined_Confirmed: ", walletName, txIds)
    for (i = 0; i < txIds.length; i++) {
        console.log("(" + (i + 1) + "/" + txIds.length + ") - " + wallet.name + ": Waiting for TxId:" + txIds[i] + " to be detected as Mined_Confirmed in the wallet ...");
        await waitFor(
            async () => {
                if (await walletClient.isTransactionMinedConfirmed(txIds[i])) {
                    return true;
                } else {
                    await this.mergeMineBlock(mmProxy);
                    this.tipHeight += 1;
                    return false;
                }
            }
            , true, 600 * 1000, 5 * 1000, 5);
        let isTransactionMinedConfirmed = await wallet.getClient().isTransactionMinedConfirmed(txIds[i]);
        //let txnDetails = await wallet.getClient().getTransactionDetails(txIds[i]);
        //consoleLogTransactionDetails(txnDetails, txIds[i]);
        expect(isTransactionMinedConfirmed).to.equal(true);
    }
});

Then(/all wallets detect all transactions as Mined_Confirmed/, { timeout: 1200 * 1000 }, async function () {
    // Pending -> Completed -> Broadcast -> Mined Unconfirmed -> Mined Confirmed
    for (const walletName in this.wallets) {
        let wallet = this.getWallet(walletName)
        let walletClient = wallet.getClient();
        let walletInfo = await walletClient.identify();

        let txIds = this.transactionsMap.get(walletInfo["public_key"]);
        if (txIds === undefined) {
            console.log("\nNo transactions for " + walletName + "!")
            expect(false).to.equal(true);
        }
        console.log("\nDetecting", txIds.length, "transactions as Mined_Confirmed: ", walletName, txIds)
        for (i = 0; i < txIds.length; i++) {
            console.log("(" + (i + 1) + "/" + txIds.length + ") - " + wallet.name + ": Waiting for TxId:" + txIds[i] + " to be detected as Mined_Confirmed in the wallet ...");
            await waitFor(async () => wallet.getClient().isTransactionMinedConfirmed(txIds[i]), true, 1100 * 1000, 5 * 1000, 5);
            let isTransactionMinedConfirmed = await wallet.getClient().isTransactionMinedConfirmed(txIds[i]);
            //let txnDetails = await wallet.getClient().getTransactionDetails(txIds[i]);
            //consoleLogTransactionDetails(txnDetails, txIds[i]);
            expect(isTransactionMinedConfirmed).to.equal(true);
        }
    }
});

When(/I list all coinbase transactions for wallet (.*)/, { timeout: 20 * 1000 }, async function (walletName) {
    let wallet = this.getWallet(walletName);
    let walletClient = wallet.getClient();
    console.log("\nListing all coinbase transactions: ", walletName)
    let transactions = await walletClient.getAllCoinbaseTransactions();
    if (transactions.length > 0) {
        for (i = 0; i < transactions.length; i++) {
            consoleLogCoinbaseDetails(transactions[i]);
        }
    } else {
        console.log("  No coinbase transactions found!");
    }
});

Then(/wallet (.*) has (.*) coinbase transactions/, { timeout: 20 * 1000 }, async function (walletName, count) {
    let walletClient = this.getWallet(walletName).getClient();
    let transactions = await walletClient.getAllCoinbaseTransactions();
    expect(transactions.length).to.equal(Number(count));
    this.resultStack.push([walletName, transactions.length]);
});

Then(/wallet (.*) detects at least (.*) coinbase transactions as Mined_Confirmed/, { timeout: 605 * 1000 }, async function (walletName, count) {
    let walletClient = this.getWallet(walletName).getClient();
    await waitFor(async () => walletClient.areCoinbasesConfirmedAtLeast(count), true, 600 * 1000, 5 * 1000, 5);
    let transactions = await walletClient.getAllSpendableCoinbaseTransactions();
    expect(transactions.length >= count).to.equal(true);
});

Then(/the number of coinbase transactions for wallet (.*) and wallet (.*) are (.*) less/, { timeout: 20 * 1000 }, async function (
    walletNameA,
    walletNameB,
    count
) {
    let walletClientA = this.getWallet(walletNameA).getClient();
    let transactionsA = await walletClientA.getAllCoinbaseTransactions();
    let walletClientB = this.getWallet(walletNameB).getClient();
    let transactionsB = await walletClientB.getAllCoinbaseTransactions();
    if (this.resultStack.length >= 2) {
        let walletStats = [this.resultStack.pop(), this.resultStack.pop()];
        console.log(
            "\nCoinbase comparison: Expect this (current + deficit)", transactionsA.length, transactionsB.length, Number(count),
            "to equal this (previous)", walletStats[0][1], walletStats[1][1]
        );
        expect(
            transactionsA.length + transactionsB.length + Number(count)
        ).to.equal(
            walletStats[0][1] + walletStats[1][1]
        );
    } else {
        expect("\nCoinbase comparison: Not enough results saved on the stack!").to.equal("")
    }
});


When(/I request the difficulties of a node (.*)/, async function (node) {
    let client = this.getClient(node);
    let difficulties = await client.getNetworkDifficulties(2, 0, 2);
    this.lastResult = difficulties;
});

Then('difficulties are available', function () {
    assert(this.lastResult.length, 3);
    // check genesis block, chain in reverse height order
    assert(this.lastResult[2]["difficulty"], '1');
    assert(this.lastResult[2]["estimated_hash_rate"], '0');
    assert(this.lastResult[2]["height"], '1');
    assert(this.lastResult[2]["pow_algo"], '0');

});

When(/I coin split tari in wallet (.*) to produce (.*) UTXOs of (.*) uT each with fee_per_gram (.*) uT/, { timeout: 4800 * 1000 }, async function (walletName, splitNum, splitValue, feePerGram) {
    console.log("\n");
    let numberOfSplits = Math.ceil(splitNum / 499);
    let splitsLeft = splitNum;

    let wallet = this.getWallet(walletName)
    let walletClient = wallet.getClient();
    let walletInfo = await walletClient.identify();

    console.log("Performing", numberOfSplits, "coin splits to produce", splitNum, "outputs of", splitValue, "uT");

    for (let i = 0; i < numberOfSplits; i++) {
        let splits = Math.min(499, splitsLeft);
        splitsLeft -= splits;
        let result = await walletClient.coin_split(
            {
                "amount_per_split": splitValue,
                "split_count": splits,
                "fee_per_gram": feePerGram,
                "message": "Cucumber coinsplit",
                "lockheight": 0,
            }
        );
        console.log("Coin split", (i + 1), "/", numberOfSplits, " completed with TxId: ", result);
        this.addTransaction(walletInfo["public_key"], result["tx_id"]);
        this.lastResult = result;
    }
});

When(/I send (.*) transactions of (.*) uT each from wallet (.*) to wallet (.*) at fee_per_gram (.*)/, { timeout: 10800 * 1000 }, async function (numTransactions, amount, sourceWallet, dest, feePerGram) {
    console.log("\n");
    let sourceWalletClient = this.getWallet(sourceWallet).getClient();
    let sourceInfo = await sourceWalletClient.identify();
    let destInfo = await this.getWallet(dest).getClient().identify();

    console.log("Sending", numTransactions, "transactions from", sourceWallet, "to", dest);

    let batch = 1;
    for (i = 0; i < numTransactions; i++) {
        let message = "Transaction from " + sourceWallet + " to " + dest + " " + i;
        let result = await sourceWalletClient.transfer({
            "recipients": [{
                "address": destInfo["public_key"],
                "amount": amount,
                "fee_per_gram": feePerGram,
                "message": message
            }]
        });
        expect(result.results[0]["is_success"]).to.equal(true);
        this.addTransaction(sourceInfo["public_key"], result.results[0]["transaction_id"]);
        this.addTransaction(destInfo["public_key"], result.results[0]["transaction_id"]);

        if (i / 10 >= batch) {
            batch++;
            console.log(i, "/", numTransactions, " transactions sent");
        }
        await sleep(50);
    }

    console.log(numTransactions, " transactions successfully sent.");
});<|MERGE_RESOLUTION|>--- conflicted
+++ resolved
@@ -46,15 +46,9 @@
     await sleep(1000);
 });
 
-<<<<<<< HEAD
+
 Given(/I have a pruned node (.*) connected to node (.*) with pruning horizon set to (.*)/, {timeout: 20*1000}, async function (name, node, horizon) {
     const miner = this.createNode(name, { horizon});
-=======
-
-
-Given(/I have a pruned node (.*) connected to node (.*)/, { timeout: 20 * 1000 }, async function (name, node) {
-    const miner = this.createNode(name, { pruningHorizon: 5 });
->>>>>>> 77ef53a9
     miner.setPeerSeeds([this.nodes[node].peerAddress()]);
     await miner.startNew();
     this.addNode(name, miner);
