//   Copyright 2022. The Tari Project
//
//   Redistribution and use in source and binary forms, with or without modification, are permitted provided that the
//   following conditions are met:
//
//   1. Redistributions of source code must retain the above copyright notice, this list of conditions and the following
//   disclaimer.
//
//   2. Redistributions in binary form must reproduce the above copyright notice, this list of conditions and the
//   following disclaimer in the documentation and/or other materials provided with the distribution.
//
//   3. Neither the name of the copyright holder nor the names of its contributors may be used to endorse or promote
//   products derived from this software without specific prior written permission.
//
//   THIS SOFTWARE IS PROVIDED BY THE COPYRIGHT HOLDERS AND CONTRIBUTORS "AS IS" AND ANY EXPRESS OR IMPLIED WARRANTIES,
//   INCLUDING, BUT NOT LIMITED TO, THE IMPLIED WARRANTIES OF MERCHANTABILITY AND FITNESS FOR A PARTICULAR PURPOSE ARE
//   DISCLAIMED. IN NO EVENT SHALL THE COPYRIGHT HOLDER OR CONTRIBUTORS BE LIABLE FOR ANY DIRECT, INDIRECT, INCIDENTAL,
//   SPECIAL, EXEMPLARY, OR CONSEQUENTIAL DAMAGES (INCLUDING, BUT NOT LIMITED TO, PROCUREMENT OF SUBSTITUTE GOODS OR
//   SERVICES; LOSS OF USE, DATA, OR PROFITS; OR BUSINESS INTERRUPTION) HOWEVER CAUSED AND ON ANY THEORY OF LIABILITY,
//   WHETHER IN CONTRACT, STRICT LIABILITY, OR TORT (INCLUDING NEGLIGENCE OR OTHERWISE) ARISING IN ANY WAY OUT OF THE
//   USE OF THIS SOFTWARE, EVEN IF ADVISED OF THE POSSIBILITY OF SUCH DAMAGE.
#![feature(internal_output_capture)]

mod utils;

use std::{
    convert::TryFrom,
    path::PathBuf,
    str,
    sync::{Arc, Mutex},
    time::Duration,
};

use cucumber::{event::ScenarioFinished, gherkin::Scenario, given, then, when, World as _};
use futures::StreamExt;
use indexmap::IndexMap;
use log::*;
use tari_app_grpc::tari_rpc::{self as grpc};
use tari_base_node_grpc_client::grpc::{GetBlocksRequest, ListHeadersRequest};
use tari_common::{configuration::Network, initialize_logging};
use tari_common_types::types::{BlindingFactor, ComAndPubSignature, Commitment, PrivateKey, PublicKey};
use tari_console_wallet::{CliCommands, ExportUtxosArgs};
use tari_core::{
    blocks::Block,
    consensus::ConsensusManager,
<<<<<<< HEAD
    covenants::Covenant,
    transactions::{
        tari_amount::MicroTari,
        transaction_components::{
            EncryptedValue,
            OutputFeatures,
            OutputType,
            Transaction,
            TransactionOutput,
            TransactionOutputVersion,
            UnblindedOutput,
        },
    },
=======
    transactions::transaction_components::{Transaction, UnblindedOutput},
>>>>>>> bc0e7af3
};
use tari_crypto::{commitment::HomomorphicCommitment, keys::PublicKey as PublicKeyTrait};
use tari_integration_tests::error::GrpcBaseNodeError;
use tari_script::{ExecutionStack, StackItem, TariScript};
use tari_utilities::hex::Hex;
use tari_wallet::transaction_service::config::TransactionRoutingMechanism;
use tari_wallet_grpc_client::grpc::{
    CancelTransactionRequest,
    ClaimHtlcRefundRequest,
    ClaimShaAtomicSwapRequest,
    CreateBurnTransactionRequest,
    Empty,
    GetBalanceRequest,
    GetCompletedTransactionsRequest,
    GetIdentityRequest,
    GetTransactionInfoRequest,
    ImportUtxosRequest,
    PaymentRecipient,
    SendShaAtomicSwapRequest,
    TransferRequest,
};
use tempfile::tempdir;
use thiserror::Error;
use tokio::runtime::Runtime;

use crate::utils::{
    base_node_process::{spawn_base_node, BaseNodeProcess},
    miner::{
        mine_block,
        mine_block_before_submit,
        mine_block_with_coinbase_on_node,
        mine_blocks_without_wallet,
        register_miner_process,
        MinerProcess,
    },
<<<<<<< HEAD
    transaction::build_transaction_with_output,
    wallet_process::{create_wallet_client, get_default_cli, spawn_wallet, WalletProcess},
=======
    transaction::{build_transaction_with_output, build_transaction_with_output_and_fee},
    wallet_process::{create_wallet_client, spawn_wallet, WalletProcess},
>>>>>>> bc0e7af3
};

pub const LOG_TARGET: &str = "cucumber";
pub const LOG_TARGET_STDOUT: &str = "stdout";
const CONFIRMATION_PERIOD: u64 = 4;
const NUM_RETIRES: u64 = 240;
const RETRY_TIME_IN_MS: u64 = 500;

#[derive(Error, Debug)]
pub enum TariWorldError {
    #[error("Base node process not found: {0}")]
    BaseNodeProcessNotFound(String),
    #[error("Wallet process not found: {0}")]
    WalletProcessNotFound(String),
    #[error("Miner process not found: {0}")]
    MinerProcessNotFound(String),
    #[error("Base node error: {0}")]
    GrpcBaseNodeError(#[from] GrpcBaseNodeError),
    #[error("No base node, or wallet client found: {0}")]
    ClientNotFound(String),
}

#[derive(Debug, Default, cucumber::World)]
pub struct TariWorld {
    seed_nodes: Vec<String>,
    base_nodes: IndexMap<String, BaseNodeProcess>,
    wallets: IndexMap<String, WalletProcess>,
    miners: IndexMap<String, MinerProcess>,
    transactions: IndexMap<String, Transaction>,
    // mapping from tari address of wallet client to tx_id's
    wallet_tx_ids: IndexMap<String, Vec<u64>>,
    utxos: IndexMap<String, UnblindedOutput>,
    output_hash: Option<String>,
    pre_image: Option<String>,
    wallet_connected_to_base_node: IndexMap<String, String>, // wallet -> base node,
}

enum NodeClient {
    BaseNode(tari_base_node_grpc_client::BaseNodeGrpcClient<tonic::transport::Channel>),
    Wallet(tari_wallet_grpc_client::WalletGrpcClient<tonic::transport::Channel>),
}

impl TariWorld {
    async fn get_node_client<S: AsRef<str>>(
        &self,
        name: &S,
    ) -> anyhow::Result<tari_base_node_grpc_client::BaseNodeGrpcClient<tonic::transport::Channel>> {
        self.get_node(name)?.get_grpc_client().await
    }

    async fn get_base_node_or_wallet_client<S: core::fmt::Debug + AsRef<str>>(
        &self,
        name: S,
    ) -> anyhow::Result<NodeClient> {
        match self.get_node_client(&name).await {
            Ok(client) => Ok(NodeClient::BaseNode(client)),
            Err(_) => match self.get_wallet_client(&name).await {
                Ok(wallet) => Ok(NodeClient::Wallet(wallet)),
                Err(e) => Err(TariWorldError::ClientNotFound(e.to_string()).into()),
            },
        }
    }

    #[allow(dead_code)]
    async fn get_wallet_client<S: AsRef<str>>(
        &self,
        name: &S,
    ) -> anyhow::Result<tari_wallet_grpc_client::WalletGrpcClient<tonic::transport::Channel>> {
        self.get_wallet(name)?.get_grpc_client().await
    }

    fn get_node<S: AsRef<str>>(&self, node_name: &S) -> anyhow::Result<&BaseNodeProcess> {
        Ok(self
            .base_nodes
            .get(node_name.as_ref())
            .ok_or_else(|| TariWorldError::BaseNodeProcessNotFound(node_name.as_ref().to_string()))?)
    }

    fn get_wallet<S: AsRef<str>>(&self, wallet_name: &S) -> anyhow::Result<&WalletProcess> {
        Ok(self
            .wallets
            .get(wallet_name.as_ref())
            .ok_or_else(|| TariWorldError::WalletProcessNotFound(wallet_name.as_ref().to_string()))?)
    }

    fn get_miner<S: AsRef<str>>(&self, miner_name: S) -> anyhow::Result<&MinerProcess> {
        Ok(self
            .miners
            .get(miner_name.as_ref())
            .ok_or_else(|| TariWorldError::MinerProcessNotFound(miner_name.as_ref().to_string()))?)
    }

    pub fn all_seed_nodes(&self) -> &[String] {
        self.seed_nodes.as_slice()
    }

    pub async fn after(&mut self, _scenario: &Scenario) {
        self.base_nodes.clear();
        self.seed_nodes.clear();
        self.wallets.clear();
        self.miners.clear();
    }
}

#[given(expr = "I have a seed node {word}")]
#[when(expr = "I have a seed node {word}")]
async fn start_base_node(world: &mut TariWorld, name: String) {
    spawn_base_node(world, true, name, vec![], None).await;
}

#[given(expr = "a wallet {word} connected to base node {word}")]
async fn start_wallet(world: &mut TariWorld, wallet_name: String, node_name: String) {
    let seeds = world.base_nodes.get(&node_name).unwrap().seed_nodes.clone();
    world
        .wallet_connected_to_base_node
        .insert(wallet_name.clone(), node_name.clone());
    spawn_wallet(world, wallet_name, Some(node_name), seeds, None, None).await;
}

#[when(expr = "I have a base node {word} connected to all seed nodes")]
async fn start_base_node_connected_to_all_seed_nodes(world: &mut TariWorld, name: String) {
    spawn_base_node(world, false, name, world.all_seed_nodes().to_vec(), None).await;
}

#[when(expr = "I start base node {word}")]
async fn start_base_node_step(world: &mut TariWorld, name: String) {
    let mut is_seed_node = false;
    let mut seed_nodes = world.all_seed_nodes().to_vec();
    if let Some(node_ps) = world.base_nodes.get(&name) {
        is_seed_node = node_ps.is_seed_node;
        seed_nodes = node_ps.seed_nodes.clone();
    }
    spawn_base_node(world, is_seed_node, name, seed_nodes, None).await;
}

#[when(expr = "I have {int} base nodes connected to all seed nodes")]
async fn multiple_base_nodes_connected_to_all_seeds(world: &mut TariWorld, nodes: u64) {
    for i in 0..nodes {
        let node = format!("Node_{}", i);
        println!("Initializing node {}", node.clone());
        spawn_base_node(world, false, node, world.all_seed_nodes().to_vec(), None).await;
    }
}

#[when(expr = "I have wallet {word} connected to all seed nodes")]
async fn start_wallet_connected_to_all_seed_nodes(world: &mut TariWorld, name: String) {
    // assuming we have deployed at least a base node, we take the first one as base node for wallet to connect to
    let nodes = world.all_seed_nodes().clone().to_vec();
    let node = nodes.first().unwrap();
    world.wallet_connected_to_base_node.insert(name.clone(), node.clone());
    spawn_wallet(
        world,
        name,
        Some(node.clone()),
        world.all_seed_nodes().to_vec(),
        None,
        None,
    )
    .await;
}

#[when(expr = "I have mining node {word} connected to base node {word} and wallet {word}")]
async fn create_miner(world: &mut TariWorld, miner_name: String, bn_name: String, wallet_name: String) {
    register_miner_process(world, miner_name, bn_name, wallet_name);
}

#[when(expr = "I wait {int} seconds")]
async fn wait_seconds(_world: &mut TariWorld, seconds: u64) {
    tokio::time::sleep(Duration::from_secs(seconds)).await;
}

#[when(expr = "I wait for {word} to connect to {word}")]
#[then(expr = "I wait for {word} to connect to {word}")]
#[then(expr = "{word} is connected to {word}")]
async fn node_pending_connection_to(world: &mut TariWorld, first_node: String, second_node: String) {
    let mut node_client = world.get_base_node_or_wallet_client(&first_node).await.unwrap();
    let second_client = world.get_base_node_or_wallet_client(&second_node).await.unwrap();

    let second_client_pubkey = match second_client {
        NodeClient::Wallet(mut client) => {
            client
                .identify(GetIdentityRequest {})
                .await
                .unwrap()
                .into_inner()
                .public_key
        },
        NodeClient::BaseNode(mut client) => client.identify(Empty {}).await.unwrap().into_inner().public_key,
    };

    for _i in 0..100 {
        let res = match node_client {
            NodeClient::Wallet(ref mut client) => client.list_connected_peers(Empty {}).await.unwrap(),
            NodeClient::BaseNode(ref mut client) => client.list_connected_peers(Empty {}).await.unwrap(),
        };
        let res = res.into_inner();

        if res.connected_peers.iter().any(|p| p.public_key == second_client_pubkey) {
            return;
        }
        tokio::time::sleep(Duration::from_secs(5)).await;
    }

    panic!("Peer was not connected in time");
}

#[when(expr = "mining node {word} mines {int} blocks")]
#[given(expr = "mining node {word} mines {int} blocks")]
async fn run_miner(world: &mut TariWorld, miner_name: String, num_blocks: u64) {
    world
        .get_miner(miner_name)
        .unwrap()
        .mine(world, Some(num_blocks), None, None)
        .await;
}

#[then(expr = "all nodes are at height {int}")]
#[when(expr = "all nodes are at height {int}")]
async fn all_nodes_are_at_height(world: &mut TariWorld, height: u64) {
    let num_retries = NUM_RETIRES * height; // About 2 minutes per block
    let mut nodes_at_height: IndexMap<&String, u64> = IndexMap::new();

    for (name, _) in world.base_nodes.iter() {
        nodes_at_height.insert(name, 0);
    }

    for _ in 0..num_retries {
        for (name, _) in nodes_at_height
            .clone()
            .iter()
            .filter(|(_, at_height)| at_height != &&height)
        {
            let mut client = world.get_node_client(name).await.unwrap();

            let chain_tip = client.get_tip_info(Empty {}).await.unwrap().into_inner();
            let chain_hgt = chain_tip.metadata.unwrap().height_of_longest_chain;

            nodes_at_height.insert(name, chain_hgt);
        }

        if nodes_at_height.values().all(|h| h == &height) {
            return;
        }

        tokio::time::sleep(Duration::from_millis(RETRY_TIME_IN_MS)).await;
    }

    panic!(
        "base nodes not successfully synchronized at height {}, {:?}",
        height, nodes_at_height
    );
}

#[when(expr = "node {word} is at height {int}")]
#[then(expr = "node {word} is at height {int}")]
async fn node_is_at_height(world: &mut TariWorld, base_node: String, height: u64) {
    let mut client = world.get_node_client(&base_node).await.unwrap();
    let mut chain_hgt = 0;

    for _ in 0..=(NUM_RETIRES) {
        let chain_tip = client.get_tip_info(Empty {}).await.unwrap().into_inner();
        chain_hgt = chain_tip.metadata.unwrap().height_of_longest_chain;

        if chain_hgt >= height {
            return;
        }

        tokio::time::sleep(Duration::from_millis(RETRY_TIME_IN_MS)).await;
    }

    // base node didn't synchronize successfully at height, so we bail out
    panic!(
        "base node didn't synchronize successfully with height {}, current chain height {}",
        height, chain_hgt
    );
}

#[when(expr = "I wait for wallet {word} to have at least {int} uT")]
#[then(expr = "I wait for wallet {word} to have at least {int} uT")]
async fn wait_for_wallet_to_have_micro_tari(world: &mut TariWorld, wallet: String, amount: u64) {
    let wallet_ps = world.wallets.get(&wallet).unwrap();
    let num_retries = 100;

    let mut client = wallet_ps.get_grpc_client().await.unwrap();
    let mut curr_amount = 0;

    for _ in 0..=num_retries {
        curr_amount = client
            .get_balance(GetBalanceRequest {})
            .await
            .unwrap()
            .into_inner()
            .available_balance;

        if curr_amount >= amount {
            return;
        }

        tokio::time::sleep(Duration::from_secs(5)).await;
    }

    // failed to get wallet right amount, so we panic
    panic!(
        "wallet {} failed to get balance of at least amount {}, current amount is {}",
        wallet, amount, curr_amount
    );
}

#[given(expr = "I have a base node {word} connected to seed {word}")]
#[when(expr = "I have a base node {word} connected to seed {word}")]
async fn base_node_connected_to_seed(world: &mut TariWorld, base_node: String, seed: String) {
    spawn_base_node(world, false, base_node, vec![seed], None).await;
}

#[then(expr = "I mine {int} blocks on {word}")]
#[when(expr = "I mine {int} blocks on {word}")]
async fn mine_blocks_on(world: &mut TariWorld, blocks: u64, base_node: String) {
    let mut client = world
        .get_node_client(&base_node)
        .await
        .expect("Couldn't get the node client to mine with");
    mine_blocks_without_wallet(&mut client, blocks, 0).await;
}

#[when(expr = "I have wallet {word} connected to base node {word}")]
async fn wallet_connected_to_base_node(world: &mut TariWorld, wallet: String, base_node: String) {
    let bn = world.base_nodes.get(&base_node).unwrap();
    let peer_seeds = bn.seed_nodes.clone();
    world
        .wallet_connected_to_base_node
        .insert(wallet.clone(), base_node.clone());
    spawn_wallet(world, wallet, Some(base_node), peer_seeds, None, None).await;
}

#[when(expr = "mining node {word} mines {int} blocks with min difficulty {int} and max difficulty {int}")]
#[then(expr = "mining node {word} mines {int} blocks with min difficulty {int} and max difficulty {int}")]
async fn mining_node_mines_blocks_with_difficulty(
    world: &mut TariWorld,
    miner: String,
    blocks: u64,
    min_difficulty: u64,
    max_difficulty: u64,
) {
    let miner_ps = world.miners.get(&miner).unwrap();
    miner_ps
        .mine(world, Some(blocks), Some(min_difficulty), Some(max_difficulty))
        .await;
}

#[when(expr = "I have a base node {word}")]
#[given(expr = "I have a base node {word}")]
async fn create_and_add_base_node(world: &mut TariWorld, base_node: String) {
    spawn_base_node(world, false, base_node, vec![], None).await;
}

#[given(expr = "I have {int} seed nodes")]
async fn have_seed_nodes(world: &mut TariWorld, seed_nodes: u64) {
    for node in 0..seed_nodes {
        spawn_base_node(world, true, format!("seed_node_{}", node), vec![], None).await;
    }
}

#[when(expr = "I have wallet {word} connected to seed node {word}")]
async fn have_wallet_connect_to_seed_node(world: &mut TariWorld, wallet: String, seed_node: String) {
    world
        .wallet_connected_to_base_node
        .insert(wallet.clone(), seed_node.clone());
    spawn_wallet(world, wallet, Some(seed_node.clone()), vec![seed_node], None, None).await;
}

#[when(expr = "I mine a block on {word} with coinbase {word}")]
async fn mine_block_with_coinbase_on_node_step(world: &mut TariWorld, base_node: String, coinbase_name: String) {
    mine_block_with_coinbase_on_node(world, base_node, coinbase_name).await;
}

#[then(expr = "{word} has {word} in {word} state")]
async fn transaction_in_state(
    world: &mut TariWorld,
    node: String,
    tx_name: String,
    state: String,
) -> anyhow::Result<()> {
    let mut client = world.get_node_client(&node).await?;
    let tx = world
        .transactions
        .get(&tx_name)
        .unwrap_or_else(|| panic!("Couldn't find transaction {}", tx_name));
    let sig = &tx.body.kernels()[0].excess_sig;
    let mut last_state = "UNCHECKED: DEFAULT TEST STATE";

    // Some state changes take up to 30 minutes to make
    for _ in 0..(NUM_RETIRES * 2) {
        let resp = client
            .transaction_state(grpc::TransactionStateRequest {
                excess_sig: Some(sig.into()),
            })
            .await?;

        let inner = resp.into_inner();

        // panic!("{:?}", inner);

        last_state = match inner.result {
            0 => "UNKNOWN",
            1 => "MEMPOOL",
            2 => "MINED",
            3 => "NOT STORED",
            _ => panic!("not getting a good result"),
        };

        if last_state == state {
            return Ok(());
        }

        tokio::time::sleep(Duration::from_millis(RETRY_TIME_IN_MS * 2)).await;
    }

    panic!(
        "The node {} has tx {} in state {} instead of the expected {}",
        node, tx_name, last_state, state
    );
}

#[when(expr = "I mine {int} custom weight blocks on {word} with weight {int}")]
async fn mine_custom_weight_blocks_with_height(world: &mut TariWorld, num_blocks: u64, node_name: String, weight: u64) {
    let mut client = world
        .get_node_client(&node_name)
        .await
        .expect("Couldn't get the node client to mine with");
    mine_blocks_without_wallet(&mut client, num_blocks, weight).await;
}

#[then(expr = "I wait until base node {word} has {int} unconfirmed transactions in its mempool")]
async fn base_node_has_unconfirmed_transaction_in_mempool(world: &mut TariWorld, node: String, num_transactions: u64) {
    let mut client = world.get_node_client(&node).await.unwrap();
    let mut unconfirmed_txs = 0;

    for _ in 0..(NUM_RETIRES) {
        let resp = client.get_mempool_stats(Empty {}).await.unwrap();
        let inner = resp.into_inner();

        unconfirmed_txs = inner.unconfirmed_txs;

        if inner.unconfirmed_txs == num_transactions {
            return;
        }

        tokio::time::sleep(Duration::from_millis(RETRY_TIME_IN_MS)).await;
    }

    panic!(
        "The node {} has {} unconfirmed txs instead of the expected {}",
        node, unconfirmed_txs, num_transactions
    );
}

#[then(expr = "{word} is in the {word} of all nodes")]
async fn tx_in_state_all_nodes(world: &mut TariWorld, tx_name: String, pool: String) -> anyhow::Result<()> {
    tx_in_state_all_nodes_with_allowed_failure(world, tx_name, pool, 0).await
}

#[then(expr = "{word} is in the {word} of all nodes, where {int}% can fail")]
async fn tx_in_state_all_nodes_with_allowed_failure(
    world: &mut TariWorld,
    tx_name: String,
    pool: String,
    can_fail_percent: u64,
) -> anyhow::Result<()> {
    let tx = world
        .transactions
        .get(&tx_name)
        .unwrap_or_else(|| panic!("Couldn't find transaction {}", tx_name));
    let sig = &tx.body.kernels()[0].excess_sig;

    let mut node_pool_status: IndexMap<&String, &str> = IndexMap::new();

    let nodes = world.base_nodes.iter().clone();
    let nodes_count = world.base_nodes.len();

    for (name, _) in nodes.clone() {
        node_pool_status.insert(name, "UNCHECKED: DEFAULT TEST STATE");
    }

    let can_fail = ((can_fail_percent as f64 * nodes.len() as f64) / 100.0).ceil() as u64;

    for _ in 0..(NUM_RETIRES / 2) {
        for (name, _) in node_pool_status
            .clone()
            .iter()
            .filter(|(_, in_pool)| ***in_pool != pool)
        {
            let mut client = world.get_node_client(name).await?;

            let resp = client
                .transaction_state(grpc::TransactionStateRequest {
                    excess_sig: Some(sig.into()),
                })
                .await?;

            let inner = resp.into_inner();

            let res_state = match inner.result {
                0 => "UNKNOWN",
                1 => "MEMPOOL",
                2 => "MINED",
                3 => "NOT STORED",
                _ => panic!("not getting a good result"),
            };

            node_pool_status.insert(name, res_state);
        }

        if node_pool_status.values().filter(|v| ***v == pool).count() >= (nodes_count - can_fail as usize) {
            return Ok(());
        }

        tokio::time::sleep(Duration::from_millis(RETRY_TIME_IN_MS / 2)).await;
    }

    panic!(
        "More than {}% ({} node(s)) failed to get {} in {}, {:?}",
        can_fail_percent, can_fail, tx_name, pool, node_pool_status
    );
}

#[then(expr = "I submit transaction {word} to {word}")]
#[when(expr = "I submit transaction {word} to {word}")]
async fn submit_transaction_to(world: &mut TariWorld, tx_name: String, node: String) -> anyhow::Result<()> {
    let mut client = world.get_node_client(&node).await?;
    let tx = world
        .transactions
        .get(&tx_name)
        .unwrap_or_else(|| panic!("Couldn't find transaction {}", tx_name));
    let resp = client
        .submit_transaction(grpc::SubmitTransactionRequest {
            transaction: Some(grpc::Transaction::try_from(tx.clone()).unwrap()),
        })
        .await?;

    let result = resp.into_inner();

    if result.result == 1 {
        Ok(())
    } else {
        panic!("Transaction {} wasn't submit to {}", tx_name, node)
    }
}

#[given(expr = "I have a pruned node {word} connected to node {word} with pruning horizon set to {int}")]
async fn prune_node_connected_to_base_node(
    world: &mut TariWorld,
    pruned_node: String,
    base_node: String,
    pruning_horizon: u64,
) {
    spawn_base_node(world, false, pruned_node, vec![base_node], Some(pruning_horizon)).await;
}

#[when(expr = "wallet {word} detects all transactions as Mined_Confirmed")]
#[then(expr = "wallet {word} detects all transactions as Mined_Confirmed")]
async fn wallet_detects_all_txs_as_mined_confirmed(world: &mut TariWorld, wallet_name: String) {
    let mut client = create_wallet_client(world, wallet_name.clone()).await.unwrap();

    let mut completed_tx_stream = client
        .get_completed_transactions(GetCompletedTransactionsRequest {})
        .await
        .unwrap()
        .into_inner();

    let num_retries = 100;

    while let Some(tx_info) = completed_tx_stream.next().await {
        let tx_info = tx_info.unwrap();
        let tx_id = tx_info.transaction.unwrap().tx_id;

        println!("waiting for tx with tx_id = {} to be mined_confirmed", tx_id);
        for retry in 0..=num_retries {
            let request = GetTransactionInfoRequest {
                transaction_ids: vec![tx_id],
            };
            let tx_info = client.get_transaction_info(request).await.unwrap().into_inner();
            let tx_info = tx_info.transactions.first().unwrap();

            if retry == num_retries {
                panic!(
                    "Wallet {} failed to detect tx with tx_id = {} to be mined_confirmed",
                    wallet_name.as_str(),
                    tx_id
                );
            }
            match tx_info.status() {
                grpc::TransactionStatus::MinedConfirmed => {
                    println!(
                        "Transaction with tx_id = {} has been detected as mined_confirmed by wallet {}",
                        tx_id,
                        wallet_name.as_str()
                    );
                    return;
                },
                _ => {
                    tokio::time::sleep(Duration::from_secs(5)).await;
                    continue;
                },
            }
        }
    }
}

#[when(expr = "wallet {word} detects all transactions are at least Pending")]
async fn wallet_detects_all_txs_are_at_least_pending(world: &mut TariWorld, wallet_name: String) {
    let mut client = create_wallet_client(world, wallet_name.clone()).await.unwrap();
    let wallet_address = client
        .get_address(Empty {})
        .await
        .unwrap()
        .into_inner()
        .address
        .to_hex();
    let tx_ids = world.wallet_tx_ids.get(&wallet_address).unwrap();

    let num_retries = 100;

    for tx_id in tx_ids {
        println!("waiting for tx with tx_id = {} to be mined_confirmed", tx_id);
        for retry in 0..=num_retries {
            let request = GetTransactionInfoRequest {
                transaction_ids: vec![*tx_id],
            };
            let tx_info = client.get_transaction_info(request).await.unwrap().into_inner();
            let tx_info = tx_info.transactions.first().unwrap();

            if retry == num_retries {
                panic!(
                    "Wallet {} failed to detect tx with tx_id = {} to be mined_confirmed",
                    wallet_name.as_str(),
                    tx_id
                );
            }
            match tx_info.status() {
                grpc::TransactionStatus::Pending => {
                    println!(
                        "Transaction with tx_id = {} has been detected as mined_confirmed by wallet {}",
                        tx_id,
                        wallet_name.as_str()
                    );
                    return;
                },
                _ => {
                    tokio::time::sleep(Duration::from_secs(5)).await;
                    continue;
                },
            }
        }
    }
}

#[when(expr = "wallet {word} detects last transaction is Pending")]
async fn wallet_detects_last_tx_as_pending(world: &mut TariWorld, wallet: String) {
    let mut client = create_wallet_client(world, wallet.clone()).await.unwrap();
    let wallet_address = client
        .get_address(Empty {})
        .await
        .unwrap()
        .into_inner()
        .address
        .to_hex();
    let tx_ids = world.wallet_tx_ids.get(&wallet_address).unwrap();
    let tx_id = tx_ids.last().unwrap(); // get last transaction
    let num_retries = 100;

    println!("waiting for tx with tx_id = {} to be mined_confirmed", tx_id);
    for retry in 0..=num_retries {
        let request = GetTransactionInfoRequest {
            transaction_ids: vec![*tx_id],
        };
        let tx_info = client.get_transaction_info(request).await.unwrap().into_inner();
        let tx_info = tx_info.transactions.first().unwrap();

        if retry == num_retries {
            panic!(
                "Wallet {} failed to detect tx with tx_id = {} to be mined_confirmed",
                wallet.as_str(),
                tx_id
            );
        }
        match tx_info.status() {
            grpc::TransactionStatus::Pending => {
                println!(
                    "Transaction with tx_id = {} has been detected as mined_confirmed by wallet {}",
                    tx_id,
                    wallet.as_str()
                );
                return;
            },
            _ => {
                tokio::time::sleep(Duration::from_secs(5)).await;
                continue;
            },
        }
    }
}

#[then(expr = "I have a SHA3 miner {word} connected to node {word}")]
#[when(expr = "I have a SHA3 miner {word} connected to node {word}")]
async fn sha3_miner_connected_to_base_node(world: &mut TariWorld, miner: String, base_node: String) {
    spawn_base_node(world, false, miner.clone(), vec![base_node.clone()], None).await;
    let base_node = world.base_nodes.get(&base_node).unwrap();
    let peers = base_node.seed_nodes.clone();
    world.wallet_connected_to_base_node.insert(miner.clone(), miner.clone());
    spawn_wallet(world, miner.clone(), Some(miner.clone()), peers, None, None).await;
    register_miner_process(world, miner.clone(), miner.clone(), miner);
}

#[when(expr = "I list all {word} transactions for wallet {word}")]
#[then(expr = "I list all {word} transactions for wallet {word}")]
async fn list_all_txs_for_wallet(world: &mut TariWorld, transaction_type: String, wallet: String) {
    if vec!["COINBASE", "NORMAL"].contains(&transaction_type.as_str()) {
        panic!("Invalid transaction type. Values should be COINBASE or NORMAL, for now");
    }

    let mut client = create_wallet_client(world, wallet.clone()).await.unwrap();

    let request = GetCompletedTransactionsRequest {};
    let mut completed_txs = client.get_completed_transactions(request).await.unwrap().into_inner();

    while let Ok(tx) = completed_txs.next().await.unwrap() {
        let tx_info = tx.transaction.unwrap();
        if (tx_info.message.contains("Coinbase Transaction for Block ") && transaction_type == "COINBASE") ||
            (!tx_info.message.contains("Coinbase Transaction for Block ") && transaction_type == "NORMAL")
        {
            println!("Transaction with status COINBASE found for wallet {}: ", wallet);
        } else {
            continue;
        }
        println!("\n");
        println!("TxId: {}", tx_info.tx_id);
        println!("Status: {}", tx_info.status);
        println!("IsCancelled: {}", tx_info.is_cancelled);
    }
}

#[when(expr = "wallet {word} has at least {int} transactions that are all {word} and not cancelled")]
#[then(expr = "wallet {word} has at least {int} transactions that are all {word} and not cancelled")]
async fn wallet_has_at_least_num_txs(world: &mut TariWorld, wallet: String, num_txs: u64, transaction_status: String) {
    let mut client = create_wallet_client(world, wallet.clone()).await.unwrap();
    let wallet_address = client
        .get_address(Empty {})
        .await
        .unwrap()
        .into_inner()
        .address
        .to_hex();
    let tx_ids = world.wallet_tx_ids.get(&wallet_address).unwrap();

    let transaction_status = match transaction_status.as_str() {
        "TRANSACTION_STATUS_COMPLETED" => 0i32,
        "TRANSACTION_STATUS_BROADCAST" => 1i32,
        "TRANSACTION_STATUS_MINED_UNCONFIRMED" => 2i32,
        "TRANSACTION_STATUS_IMPORTED" => 3i32,
        "TRANSACTION_STATUS_PENDING" => 4i32,
        "TRANSACTION_STATUS_COINBASE" => 5i32,
        "TRANSACTION_STATUS_MINED_CONFIRMED" => 6i32,
        "TRANSACTION_STATUS_NOT_FOUND" => 7i32,
        "TRANSACTION_STATUS_REJECTED" => 8i32,
        "TRANSACTION_STATUS_FAUX_UNCONFIRMED" => 9i32,
        "TRANSACTION_STATUS_FAUX_CONFIRMED" => 10i32,
        "TRANSACTION_STATUS_QUEUED" => 11i32,
        _ => panic!("Invalid transaction status {}", transaction_status),
    };

    let request = GetTransactionInfoRequest {
        transaction_ids: tx_ids.clone(),
    };
    let num_retries = 100;

    for _ in 0..num_retries {
        let txs_info = client.get_transaction_info(request.clone()).await.unwrap().into_inner();
        let txs_info = txs_info.transactions;
        if txs_info.iter().filter(|x| x.status == transaction_status).count() as u64 >= num_txs {
            return;
        }
        tokio::time::sleep(Duration::from_secs(5)).await;
    }

    panic!(
        "Wallet {} failed to have at least num {} txs with status {}",
        wallet, num_txs, transaction_status
    );
}

#[when(expr = "I create a transaction {word} spending {word} to {word}")]
async fn create_tx_spending_coinbase(world: &mut TariWorld, transaction: String, inputs: String, output: String) {
    let inputs = inputs.split(',').collect::<Vec<&str>>();
    let utxos = inputs
        .iter()
        .map(|i| world.utxos.get(&i.to_string()).unwrap().clone())
        .collect::<Vec<_>>();

    let (tx, utxo) = build_transaction_with_output(utxos);
    world.utxos.insert(output, utxo);
    world.transactions.insert(transaction, tx);
}

#[when(expr = "I create a custom fee transaction {word} spending {word} to {word} with fee {word}")]
async fn create_tx_custom_fee(world: &mut TariWorld, transaction: String, inputs: String, output: String, fee: u64) {
    let inputs = inputs.split(',').collect::<Vec<&str>>();
    let utxos = inputs
        .iter()
        .map(|i| world.utxos.get(&i.to_string()).unwrap().clone())
        .collect::<Vec<_>>();

    let (tx, utxo) = build_transaction_with_output_and_fee(utxos, fee);
    world.utxos.insert(output, utxo);
    world.transactions.insert(transaction, tx);
}

#[when(expr = "I wait for wallet {word} to have less than {int} uT")]
async fn wait_for_wallet_to_have_less_than_micro_tari(world: &mut TariWorld, wallet: String, amount: u64) {
    let mut client = create_wallet_client(world, wallet.clone()).await.unwrap();
    println!("Waiting for wallet {} to have less than {} uT", wallet, amount);

    let num_retries = 100;
    let request = GetBalanceRequest {};

    for _ in 0..num_retries {
        let balance_res = client.get_balance(request.clone()).await.unwrap().into_inner();
        let current_balance = balance_res.available_balance;
        if current_balance < amount {
            println!(
                "Wallet {} now has less than {}, with current balance {}",
                wallet, amount, current_balance
            );
            return;
        }
        tokio::time::sleep(Duration::from_secs(5)).await;
    }

    panic!(
        "Wallet {} didn't get less than {} after num_retries {}",
        wallet, amount, num_retries
    );
}

#[when(expr = "I have non-default wallet {word} connected to all seed nodes using {word}")]
async fn non_default_wallet_connected_to_all_seed_nodes(world: &mut TariWorld, wallet: String, mechanism: String) {
    let routing_mechanism = TransactionRoutingMechanism::from(mechanism);
    // assuming we have at least one base node as seed node, we use the first to connect wallet to
    let nodes = world.all_seed_nodes().clone().to_vec();
    let node = nodes.first().unwrap();
    world.wallet_connected_to_base_node.insert(wallet.clone(), node.clone());
    spawn_wallet(
        world,
        wallet,
        Some(node.clone()),
        world.all_seed_nodes().to_vec(),
        Some(routing_mechanism),
        None,
    )
    .await;
}

#[when(expr = "I have {int} non-default wallets connected to all seed nodes using {word}")]
async fn non_default_wallets_connected_to_all_seed_nodes(world: &mut TariWorld, num: u64, mechanism: String) {
    let routing_mechanism = TransactionRoutingMechanism::from(mechanism);
    let nodes = world.all_seed_nodes().clone().to_vec();
    let node = nodes.first().unwrap();
    for ind in 0..num {
        let wallet_name = format!("Wallet_{}", ind);
        world
            .wallet_connected_to_base_node
            .insert(wallet_name.clone(), node.clone());
        spawn_wallet(
            world,
            wallet_name,
            Some(node.clone()),
            world.all_seed_nodes().to_vec(),
            Some(routing_mechanism),
            None,
        )
        .await;
    }
}

#[when(expr = "I send {int} uT without waiting for broadcast from wallet {word} to wallet {word} at fee {int}")]
#[then(expr = "I send {int} uT without waiting for broadcast from wallet {word} to wallet {word} at fee {int}")]
async fn send_amount_from_source_wallet_to_dest_wallet_without_broadcast(
    world: &mut TariWorld,
    amount: u64,
    source_wallet: String,
    dest_wallet: String,
    fee: u64,
) {
    let mut source_client = create_wallet_client(world, source_wallet.clone()).await.unwrap();
    let source_wallet_address = source_client
        .get_address(Empty {})
        .await
        .unwrap()
        .into_inner()
        .address
        .to_hex();

    let mut dest_client = create_wallet_client(world, dest_wallet.clone()).await.unwrap();
    let dest_wallet_address = dest_client
        .get_address(Empty {})
        .await
        .unwrap()
        .into_inner()
        .address
        .to_hex();

    let payment_recipient = PaymentRecipient {
        address: dest_wallet_address.clone(),
        amount,
        fee_per_gram: fee,
        message: format!(
            "transfer amount {} from {} to {}",
            amount,
            source_wallet.as_str(),
            dest_wallet.as_str()
        ),
        payment_type: 0, // normal mimblewimble payment type
    };
    let transfer_req = TransferRequest {
        recipients: vec![payment_recipient],
    };
    let tx_res = source_client.transfer(transfer_req).await.unwrap().into_inner();
    let tx_res = tx_res.results;

    assert_eq!(tx_res.len(), 1usize);

    let tx_res = tx_res.first().unwrap();
    assert!(
        tx_res.is_success,
        "Transacting amount {} uT from wallet {} to {} at fee {} failed",
        amount,
        source_wallet.as_str(),
        dest_wallet.as_str(),
        fee
    );

    let tx_id = tx_res.transaction_id;

    // insert tx_id's to the corresponding world mapping
    let source_tx_ids = world.wallet_tx_ids.entry(source_wallet_address.clone()).or_default();

    source_tx_ids.push(tx_id);

    let dest_tx_ids = world.wallet_tx_ids.entry(dest_wallet_address.clone()).or_default();

    dest_tx_ids.push(tx_id);

    println!(
        "Transfer amount {} from {} to {} at fee {} succeeded",
        amount, source_wallet, dest_wallet, fee
    );
}

#[then(expr = "I send a one-sided transaction of {int} uT from {word} to {word} at fee {int}")]
async fn send_one_sided_transaction_from_source_wallet_to_dest_wallt(
    world: &mut TariWorld,
    amount: u64,
    source_wallet: String,
    dest_wallet: String,
    fee: u64,
) {
    let mut source_client = create_wallet_client(world, source_wallet.clone()).await.unwrap();
    let source_wallet_address = source_client
        .get_address(Empty {})
        .await
        .unwrap()
        .into_inner()
        .address
        .to_hex();

    let mut dest_client = create_wallet_client(world, dest_wallet.clone()).await.unwrap();
    let dest_wallet_address = dest_client
        .get_address(Empty {})
        .await
        .unwrap()
        .into_inner()
        .address
        .to_hex();

    let payment_recipient = PaymentRecipient {
        address: dest_wallet_address.clone(),
        amount,
        fee_per_gram: fee,
        message: format!(
            "One sided transfer amount {} from {} to {}",
            amount,
            source_wallet.as_str(),
            dest_wallet.as_str()
        ),
        payment_type: 1, // one sided transaction
    };
    let transfer_req = TransferRequest {
        recipients: vec![payment_recipient],
    };
    let tx_res = source_client.transfer(transfer_req).await.unwrap().into_inner();
    let tx_res = tx_res.results;

    assert_eq!(tx_res.len(), 1usize);

    let tx_res = tx_res.first().unwrap();
    assert!(
        tx_res.is_success,
        "One sided transaction with amount {} from wallet {} to {} at fee {} failed",
        amount,
        source_wallet.as_str(),
        dest_wallet.as_str(),
        fee
    );

    // we wait for transaction to be broadcasted
    let tx_id = tx_res.transaction_id;
    let num_retries = 100;
    let tx_info_req = GetTransactionInfoRequest {
        transaction_ids: vec![tx_id],
    };

    for i in 0..num_retries {
        let tx_info_res = source_client
            .get_transaction_info(tx_info_req.clone())
            .await
            .unwrap()
            .into_inner();
        let tx_info = tx_info_res.transactions.first().unwrap();

        // TransactionStatus::TRANSACTION_STATUS_BROADCAST == 1_i32
        if tx_info.status == 1_i32 {
            println!(
                "One sided transaction from {} to {} with amount {} at fee {} has been broadcasted",
                source_wallet.clone(),
                dest_wallet.clone(),
                amount,
                fee
            );
            break;
        }

        if i == num_retries - 1 {
            panic!(
                "One sided transaction from {} to {} with amount {} at fee {} failed to be broadcasted",
                source_wallet.clone(),
                dest_wallet.clone(),
                amount,
                fee
            )
        }

        tokio::time::sleep(Duration::from_secs(5)).await;
    }

    // insert tx_id's to the corresponding world mapping
    let source_tx_ids = world.wallet_tx_ids.entry(source_wallet_address.clone()).or_default();

    source_tx_ids.push(tx_id);

    let dest_tx_ids = world.wallet_tx_ids.entry(dest_wallet_address.clone()).or_default();

    dest_tx_ids.push(tx_id);

    println!(
        "One sided transaction with amount {} from {} to {} at fee {} succeeded",
        amount, source_wallet, dest_wallet, fee
    );
}

#[then(expr = "I send {int} uT from wallet {word} to wallet {word} at fee {int}")]
#[when(expr = "I send {int} uT from wallet {word} to wallet {word} at fee {int}")]
async fn send_amount_from_wallet_to_wallet_at_fee(
    world: &mut TariWorld,
    amount: u64,
    sender: String,
    receiver: String,
    fee_per_gram: u64,
) {
    let mut sender_wallet_client = create_wallet_client(world, sender.clone()).await.unwrap();
    let sender_wallet_address = sender_wallet_client
        .get_address(Empty {})
        .await
        .unwrap()
        .into_inner()
        .address
        .to_hex();

    let mut receiver_wallet_client = create_wallet_client(world, receiver.clone()).await.unwrap();
    let receiver_wallet_address = receiver_wallet_client
        .get_address(Empty {})
        .await
        .unwrap()
        .into_inner()
        .address
        .to_hex();

    let payment_recipient = PaymentRecipient {
        address: receiver_wallet_address.clone(),
        amount,
        fee_per_gram,
        message: format!(
            "Transfer amount {} from {} to {} as fee {}",
            amount,
            sender.as_str(),
            receiver.as_str(),
            fee_per_gram
        ),
        payment_type: 0, // mimblewimble transaction
    };
    let transfer_req = TransferRequest {
        recipients: vec![payment_recipient],
    };
    let tx_res = sender_wallet_client.transfer(transfer_req).await.unwrap().into_inner();
    let tx_res = tx_res.results;

    assert_eq!(tx_res.len(), 1usize);

    let tx_res = tx_res.first().unwrap();
    assert!(
        tx_res.is_success,
        "Transaction with amount {} from wallet {} to {} at fee {} failed",
        amount,
        sender.as_str(),
        receiver.as_str(),
        fee_per_gram
    );

    let tx_id = tx_res.transaction_id;
    let num_retries = 100;
    let tx_info_req = GetTransactionInfoRequest {
        transaction_ids: vec![tx_id],
    };

    for i in 0..num_retries {
        let tx_info_res = sender_wallet_client
            .get_transaction_info(tx_info_req.clone())
            .await
            .unwrap()
            .into_inner();
        let tx_info = tx_info_res.transactions.first().unwrap();

        // TransactionStatus::TRANSACTION_STATUS_BROADCAST == 1_i32
        if tx_info.status == 1_i32 {
            println!(
                "Transaction from {} to {} with amount {} at fee {} has been broadcasted",
                sender.clone(),
                receiver.clone(),
                amount,
                fee_per_gram
            );
            break;
        }

        if i == num_retries - 1 {
            panic!(
                "Transaction from {} to {} with amount {} at fee {} failed to be broadcasted",
                sender.clone(),
                receiver.clone(),
                amount,
                fee_per_gram
            )
        }

        tokio::time::sleep(Duration::from_secs(5)).await;
    }

    // insert tx_id's to the corresponding world mapping
    let sender_tx_ids = world.wallet_tx_ids.entry(sender_wallet_address.clone()).or_default();

    sender_tx_ids.push(tx_id);

    let receiver_tx_ids = world.wallet_tx_ids.entry(receiver_wallet_address.clone()).or_default();

    receiver_tx_ids.push(tx_id);

    println!(
        "Transaction with amount {} from {} to {} at fee {} succeeded",
        amount, sender, receiver, fee_per_gram
    );
}

#[then(expr = "wallet {word} detects at least {int} coinbase transactions as Mined_Confirmed")]
async fn wallet_detects_at_least_coinbase_transactions(world: &mut TariWorld, wallet_name: String, coinbases: u64) {
    let mut client = create_wallet_client(world, wallet_name.clone()).await.unwrap();
    let mut completed_tx_res = client
        .get_completed_transactions(GetCompletedTransactionsRequest {})
        .await
        .unwrap()
        .into_inner();

    let num_retries = 100;
    let mut total_mined_confirmed_coinbases = 0;

    'outer: for _ in 0..num_retries {
        println!("Detecting mined confirmed coinbase transactions");
        'inner: while let Some(tx_info) = completed_tx_res.next().await {
            let tx_id = tx_info.unwrap().transaction.unwrap().tx_id;
            let request = GetTransactionInfoRequest {
                transaction_ids: vec![tx_id],
            };
            let tx_info = client.get_transaction_info(request).await.unwrap().into_inner();
            let tx_info = tx_info.transactions.first().unwrap();
            match tx_info.status() {
                grpc::TransactionStatus::MinedConfirmed => {
                    total_mined_confirmed_coinbases += 1;
                    if total_mined_confirmed_coinbases >= coinbases {
                        break 'outer;
                    }
                },
                _ => continue 'inner,
            }
        }

        if total_mined_confirmed_coinbases < coinbases {
            total_mined_confirmed_coinbases = 0;
        }

        tokio::time::sleep(Duration::from_secs(5)).await;
    }

    if total_mined_confirmed_coinbases >= coinbases {
        println!(
            "Wallet {} detected at least {} coinbase transactions as Mined_Confirmed",
            &wallet_name, coinbases
        );
    } else {
        panic!(
            "Wallet {} failed to detect at least {} coinbase transactions as Mined_Confirmed",
            wallet_name, coinbases
        );
    }
}

#[then(expr = "wallet {word} detects exactly {int} coinbase transactions as Mined_Confirmed")]
async fn wallet_detects_exactly_coinbase_transactions(world: &mut TariWorld, wallet_name: String, coinbases: u64) {
    let mut client = create_wallet_client(world, wallet_name.clone()).await.unwrap();
    let wallet_address = client
        .get_address(Empty {})
        .await
        .unwrap()
        .into_inner()
        .address
        .to_hex();
    let tx_ids = world.wallet_tx_ids.get(&wallet_address).unwrap();

    let num_retries = 100;
    let mut total_mined_confirmed_coinbases = 0;

    'outer: for _ in 0..num_retries {
        println!("Detecting mined confirmed coinbase transactions");
        'inner: for tx_id in tx_ids {
            let request = GetTransactionInfoRequest {
                transaction_ids: vec![*tx_id],
            };
            let tx_info = client.get_transaction_info(request).await.unwrap().into_inner();
            let tx_info = tx_info.transactions.first().unwrap();
            match tx_info.status() {
                grpc::TransactionStatus::MinedConfirmed => total_mined_confirmed_coinbases += 1,
                _ => continue 'inner,
            }
        }

        if total_mined_confirmed_coinbases >= coinbases {
            break 'outer;
        } else {
            total_mined_confirmed_coinbases = 0;
        }

        tokio::time::sleep(Duration::from_secs(5)).await;
    }

    if total_mined_confirmed_coinbases == coinbases {
        println!(
            "Wallet {} detected exactly {} coinbase transactions as Mined_Confirmed",
            &wallet_name, coinbases
        );
    } else {
        panic!(
            "Wallet {} failed to detect exactly {} coinbase transactions as Mined_Confirmed",
            wallet_name, coinbases
        );
    }
}

#[when(expr = "I have a base node {word} connected to node {word}")]
async fn base_node_connected_to_node(world: &mut TariWorld, base_node: String, peer_node: String) {
    spawn_base_node(world, false, base_node, vec![peer_node], None).await;
}

#[when(expr = "I have a base node {word} connected to nodes {word}")]
async fn base_node_connected_to_nodes(world: &mut TariWorld, base_node: String, nodes: String) {
    let nodes = nodes.split(',').map(|s| s.to_string()).collect::<Vec<String>>();
    spawn_base_node(world, false, base_node, nodes, None).await;
}

#[then(expr = "node {word} is at the same height as node {word}")]
async fn base_node_is_at_same_height_as_node(world: &mut TariWorld, base_node: String, peer_node: String) {
    let mut peer_node_client = world.get_node_client(&peer_node).await.unwrap();
    let req = Empty {};
    let mut expected_height = peer_node_client
        .get_tip_info(req.clone())
        .await
        .unwrap()
        .into_inner()
        .metadata
        .unwrap()
        .height_of_longest_chain;

    let mut base_node_client = world.get_node_client(&base_node).await.unwrap();
    let mut current_height = 0;
    let num_retries = 100;

    'outer: for _ in 0..12 {
        'inner: for _ in 0..num_retries {
            current_height = base_node_client
                .get_tip_info(req.clone())
                .await
                .unwrap()
                .into_inner()
                .metadata
                .unwrap()
                .height_of_longest_chain;
            if current_height >= expected_height {
                break 'inner;
            }

            tokio::time::sleep(Duration::from_secs(5)).await;
        }

        expected_height = peer_node_client
            .get_tip_info(req.clone())
            .await
            .unwrap()
            .into_inner()
            .metadata
            .unwrap()
            .height_of_longest_chain;

        current_height = base_node_client
            .get_tip_info(req.clone())
            .await
            .unwrap()
            .into_inner()
            .metadata
            .unwrap()
            .height_of_longest_chain;

        if current_height == expected_height {
            break 'outer;
        }
    }

    if current_height == expected_height {
        println!(
            "Base node {} is at the same height {} as node {}",
            &base_node, current_height, &peer_node
        );
    } else {
        panic!(
            "Base node {} failed to synchronize at the same height as node {}",
            base_node, peer_node
        );
    }
}

#[then(expr = "while mining via SHA3 miner {word} all transactions in wallet {word} are found to be Mined_Confirmed")]
async fn while_mining_all_txs_in_wallet_are_mined_confirmed(world: &mut TariWorld, miner: String, wallet: String) {
    let mut wallet_client = create_wallet_client(world, wallet.clone()).await.unwrap();
    let wallet_address = wallet_client
        .get_address(Empty {})
        .await
        .unwrap()
        .into_inner()
        .address
        .to_hex();
    let wallet_tx_ids = world.wallet_tx_ids.get(&wallet_address).unwrap();

    if wallet_tx_ids.is_empty() {
        panic!("Wallet {} has no available transactions", wallet);
    }

    let miner_ps = world.miners.get(&miner).unwrap();
    let num_retries = 100;
    println!(
        "Detecting {} Mined_Confirmed transactions for wallet {}",
        wallet_tx_ids.len(),
        wallet
    );

    for tx_id in wallet_tx_ids {
        'inner: for retry in 0..=num_retries {
            let req = GetTransactionInfoRequest {
                transaction_ids: vec![*tx_id],
            };
            let res = wallet_client.get_transaction_info(req).await.unwrap().into_inner();
            let tx_status = res.transactions.first().unwrap().status;
            // TRANSACTION_STATUS_MINED_CONFIRMED code is currently 6
            if tx_status == 6 {
                println!(
                    "Wallet transaction with id {} has been detected with status Mined_Confirmed",
                    tx_id
                );
                break 'inner;
            }

            if retry == num_retries {
                panic!(
                    "Unable to have wallet transaction with tx_id = {} with status Mined_Confirmed",
                    tx_id
                );
            }

            println!("Mine a block for tx_id {} to have status Mined_Confirmed", tx_id);
            miner_ps.mine(world, Some(1), None, None).await;

            tokio::time::sleep(Duration::from_secs(5)).await;
        }
    }
}

#[then(expr = "I stop all wallets")]
async fn stop_all_wallets(world: &mut TariWorld) {
    for (wallet, wallet_ps) in &mut world.wallets {
        println!("Stopping wallet {}", wallet);
        wallet_ps.kill();
    }
}

#[then(expr = "I stop wallet {word}")]
async fn stop_wallet(world: &mut TariWorld, wallet: String) {
    let wallet_ps = world.wallets.get_mut(&wallet).unwrap();
    println!("Stopping wallet {}", wallet.as_str());
    wallet_ps.kill();
}

#[then(expr = "I stop node {word}")]
async fn stop_node(world: &mut TariWorld, node: String) {
    let base_ps = world.base_nodes.get_mut(&node).unwrap();
    println!("Stopping node {}", node);
    base_ps.kill();
}

#[when(expr = "I start wallet {word}")]
#[then(expr = "I start wallet {word}")]
async fn start_wallet_without_node(world: &mut TariWorld, wallet: String) {
    spawn_wallet(world, wallet, None, vec![], None, None).await;
}

#[then(expr = "while mining via node {word} all transactions in wallet {word} are found to be Mined_Confirmed")]
async fn while_mining_in_node_all_txs_in_wallet_are_mined_confirmed(
    world: &mut TariWorld,
    node: String,
    wallet: String,
) {
    let mut wallet_client = create_wallet_client(world, wallet.clone()).await.unwrap();
    let wallet_address = wallet_client
        .get_address(Empty {})
        .await
        .unwrap()
        .into_inner()
        .address
        .to_hex();
    let wallet_tx_ids = world.wallet_tx_ids.get(&wallet_address).unwrap();

    if wallet_tx_ids.is_empty() {
        panic!("Wallet {} on node {} has no available transactions", &wallet, &node);
    }

    let mut node_client = world.get_node_client(&node).await.unwrap();
    let num_retries = 100;
    let mut mined_status_flag = false;

    println!(
        "Detecting transactions on wallet {}, while mining on node {}, to be Mined_Confirmed",
        &wallet, &node
    );

    for tx_id in wallet_tx_ids {
        println!(
            "Waiting for transaction with id {} to have status Mined_Confirmed, while mining on node {}",
            tx_id, &node
        );

        'inner: for _ in 0..num_retries {
            let req = GetTransactionInfoRequest {
                transaction_ids: vec![*tx_id],
            };
            let res = wallet_client.get_transaction_info(req).await.unwrap().into_inner();
            let tx_status = res.transactions.first().unwrap().status;
            // TRANSACTION_STATUS_MINED_CONFIRMED code is currently 6
            if tx_status == 6 {
                println!("Transaction with id {} has been Mined_Confirmed", tx_id);
                mined_status_flag = true;
                break 'inner;
            }

            println!("Mine a block for tx_id {} to have status Mined_Confirmed", tx_id);
            mine_block(&mut node_client, &mut wallet_client).await;

            tokio::time::sleep(Duration::from_secs(5)).await;
        }

        if !mined_status_flag {
            panic!(
                "Failed to have transaction with id {} on wallet {}, while mining on node {}, to be Mined_Confirmed",
                tx_id, &wallet, &node
            );
        }
    }

    println!(
        "Wallet {} has all transactions Mined_Confirmed, while mining on node {}",
        &wallet, &node
    );
}

#[then(expr = "all wallets detect all transactions as Mined_Confirmed")]
async fn all_wallets_detect_all_txs_as_mined_confirmed(world: &mut TariWorld) {
    for wallet in world.wallets.keys() {
        let mut wallet_client = create_wallet_client(world, wallet.clone()).await.unwrap();
        let wallet_address = wallet_client
            .get_address(Empty {})
            .await
            .unwrap()
            .into_inner()
            .address
            .to_hex();
        let wallet_tx_ids = world.wallet_tx_ids.get(&wallet_address);

        let wallet_tx_ids = if wallet_tx_ids.is_none() {
            println!("Wallet {} has no available transactions", &wallet);
            vec![]
        } else {
            let wallet_tx_ids = wallet_tx_ids.unwrap();
            if wallet_tx_ids.is_empty() {
                panic!("Wallet {} should have available transaction ids", wallet.as_str());
            }
            wallet_tx_ids.clone()
        };

        let num_retries = 100;

        for tx_id in wallet_tx_ids {
            'inner: for retry in 0..=num_retries {
                let req = GetTransactionInfoRequest {
                    transaction_ids: vec![tx_id],
                };
                let res = wallet_client.get_transaction_info(req).await.unwrap().into_inner();
                let tx_status = res.transactions.first().unwrap().status;

                // TRANSACTION_STATUS_MINED_CONFIRMED code is currently 6
                if tx_status == 6 {
                    println!(
                        "Wallet {} has detected transaction with id {} as Mined_Confirmed",
                        &wallet, tx_id
                    );
                    break 'inner;
                }

                if retry == num_retries {
                    panic!(
                        "Transaction with id {} does not have status as Mined_Confirmed, on wallet {}",
                        tx_id, &wallet
                    );
                }

                tokio::time::sleep(Duration::from_secs(5)).await;
            }
        }
    }
}

#[then(expr = "wallets {word} should have {word} {int} spendable coinbase outputs")]
async fn wallets_should_have_at_least_num_spendable_coinbase_outs(
    world: &mut TariWorld,
    wallets: String,
    comparison: String,
    amount_of_coinbases: u64,
) {
    let at_least = "AT_LEAST";
    let exactly = "EXACTLY";

    if comparison.as_str() != at_least && comparison.as_str() != exactly {
        panic!("Invalid comparison value provided: {}", comparison);
    }

    let wallets = wallets.split(',').collect::<Vec<_>>();
    let mut wallets_clients: Vec<_> = vec![];
    for w in &wallets {
        wallets_clients.push(create_wallet_client(world, w.to_string()).await.unwrap());
    }

    let num_retries = 100;
    let mut coinbase_count = 0;
    let mut spendable_coinbase_count = 0;

    for ind in 0..wallets_clients.len() {
        let wallet = wallets[ind];
        let mut client = wallets_clients[ind].clone();

        'inner: for _ in 0..num_retries {
            let mut stream = client
                .get_completed_transactions(GetCompletedTransactionsRequest {})
                .await
                .unwrap()
                .into_inner();
            while let Some(completed_tx) = stream.next().await {
                let tx_info = completed_tx.unwrap().transaction.unwrap();

                if tx_info.message.contains("Coinbase Transaction for Block ") && tx_info.fee == 0 {
                    let tx_id = tx_info.tx_id;
                    coinbase_count += 1;

                    println!("Found coinbase transaction with id {} for wallet {}", tx_id, &wallet);

                    // MINED_CONFIRMED status = 6
                    if tx_info.status == 6 {
                        println!(
                            "Coinbase transaction with id {} for wallet {} is Mined_Confirmed",
                            tx_id, &wallet
                        );
                        spendable_coinbase_count += 1;
                    }
                }
            }

            if spendable_coinbase_count >= amount_of_coinbases {
                println!(
                    "Wallet {} has found at least {} within total {} coinbase transaction",
                    &wallet, amount_of_coinbases, coinbase_count
                );
                break 'inner;
            }

            tokio::time::sleep(Duration::from_secs(5)).await;
        }

        if comparison == at_least && spendable_coinbase_count >= amount_of_coinbases {
            println!("Wallet {} has found at least {}", &wallet, amount_of_coinbases);
        } else if comparison == exactly && spendable_coinbase_count == amount_of_coinbases {
            println!("Wallet {} has found exactly {}", &wallet, amount_of_coinbases);
        } else {
            panic!(
                "Wallet {} hasn't found {} {} spendable outputs",
                wallet, comparison, amount_of_coinbases
            );
        }
    }
}

#[when(expr = "I send {int} transactions of {int} uT each from wallet {word} to wallet {word} at fee_per_gram {int}")]
async fn send_num_transactions_to_wallets_at_fee(
    world: &mut TariWorld,
    num_txs: u64,
    amount: u64,
    sender_wallet: String,
    receiver_wallet: String,
    fee_per_gram: u64,
) {
    let mut sender_wallet_client = create_wallet_client(world, sender_wallet.clone()).await.unwrap();
    let sender_wallet_address = sender_wallet_client
        .get_address(Empty {})
        .await
        .unwrap()
        .into_inner()
        .address
        .to_hex();

    let mut receiver_wallet_client = create_wallet_client(world, receiver_wallet.clone()).await.unwrap();
    let receiver_wallet_address = receiver_wallet_client
        .get_address(Empty {})
        .await
        .unwrap()
        .into_inner()
        .address
        .to_hex();

    let mut tx_ids = vec![];

    for _ in 0..num_txs {
        let payment_recipient = PaymentRecipient {
            address: receiver_wallet_address.clone(),
            amount,
            fee_per_gram,
            message: format!(
                "transfer amount {} from {} to {}",
                amount,
                sender_wallet.as_str(),
                receiver_wallet.as_str()
            ),
            payment_type: 0, // standard mimblewimble transaction
        };
        let transfer_req = TransferRequest {
            recipients: vec![payment_recipient],
        };
        let transfer_res = sender_wallet_client.transfer(transfer_req).await.unwrap().into_inner();
        let transfer_res = transfer_res.results.first().unwrap();

        if !transfer_res.is_success {
            panic!(
                "Failed to send transaction from wallet {} to wallet {}, with message \n {}",
                &sender_wallet, &receiver_wallet, &transfer_res.failure_message
            );
        }
        tx_ids.push(transfer_res.transaction_id);

        // insert tx_id's to the corresponding world mapping
        let source_tx_ids = world.wallet_tx_ids.entry(sender_wallet_address.clone()).or_default();

        source_tx_ids.append(&mut tx_ids);

        let dest_tx_ids = world.wallet_tx_ids.entry(receiver_wallet_address.clone()).or_default();

        dest_tx_ids.append(&mut tx_ids);

        tokio::time::sleep(Duration::from_millis(50)).await;
    }

    let num_retries = 100;
    println!(
        "Waiting for transactions from wallet {} to wallet {} to be broadcasted",
        &sender_wallet, &receiver_wallet
    );

    for tx_id in tx_ids {
        println!("Waiting for transaction with id {} to be broadcasted", tx_id);
        let request = GetTransactionInfoRequest {
            transaction_ids: vec![tx_id],
        };

        let mut is_broadcast = false;

        'inner: for _ in 0..num_retries {
            let txs_info = sender_wallet_client
                .get_transaction_info(request.clone())
                .await
                .unwrap()
                .into_inner();
            let txs_info = txs_info.transactions.first().unwrap();

            if txs_info.status == 1 {
                println!(
                    "Transaction from wallet {} to wallet {} with id {} has been broadcasted to the network",
                    &sender_wallet, &receiver_wallet, tx_id
                );
                is_broadcast = true;
                break 'inner;
            }
            tokio::time::sleep(Duration::from_secs(5)).await;
        }

        if !is_broadcast {
            panic!(
                "Transaction from wallet {} to wallet {} with id {} was not broacasted to the network",
                &sender_wallet, &receiver_wallet, tx_id
            );
        }
    }
}

#[given(expr = "I have a SHA3 miner {word} connected to seed node {word}")]
#[when(expr = "I have a SHA3 miner {word} connected to seed node {word}")]
async fn sha3_miner_connected_to_seed_node(world: &mut TariWorld, sha3_miner: String, seed_node: String) {
    println!("Create base node for SHA3 miner {}", &sha3_miner);
    spawn_base_node(world, false, sha3_miner.clone(), vec![seed_node.clone()], None).await;

    println!("Create wallet for SHA3 miner {}", &sha3_miner);
    spawn_wallet(
        world,
        sha3_miner.clone(),
        Some(sha3_miner.clone()),
        vec![seed_node],
        None,
        None,
    )
    .await;

    println!("Register SHA3 miner {}", &sha3_miner);
    register_miner_process(world, sha3_miner.clone(), sha3_miner.clone(), sha3_miner);
}

#[when(expr = "I have individual mining nodes connected to each wallet and base node {word}")]
async fn mining_nodes_connected_to_each_wallet_and_base_node(world: &mut TariWorld, base_node: String) {
    let wallets = world.wallets.clone();

    for (ind, wallet_name) in wallets.keys().enumerate() {
        let miner = format!("Miner_{}", ind);
        register_miner_process(world, miner, base_node.clone(), wallet_name.clone());
    }
}

#[then(expr = "I have each mining node mine {int} blocks")]
async fn mining_node_mine_blocks(world: &mut TariWorld, blocks: u64) {
    let miners = world.miners.clone();
    for (miner, miner_ps) in miners {
        println!("Miner {} is mining {} blocks", miner, blocks);
        miner_ps.mine(world, Some(blocks), None, None).await;
        tokio::time::sleep(Duration::from_secs(5)).await;
    }
}

#[then(expr = "I wait for {word} to have {int} node connections")]
async fn wait_for_wallet_to_have_num_connections(world: &mut TariWorld, wallet: String, connections: u64) {
    let mut wallet_client = create_wallet_client(world, wallet.clone()).await.unwrap();
    let num_retries = 100;

    println!("Waiting for wallet {} to have {} connections", &wallet, connections);
    let mut actual_connections = 0_u32;

    for _ in 0..num_retries {
        let network_status_res = wallet_client.get_network_status(Empty {}).await.unwrap().into_inner();
        actual_connections = network_status_res.num_node_connections;
        if u64::from(actual_connections) >= connections {
            println!("Wallet {} has at least {} connections", &wallet, connections);
            break;
        }
        tokio::time::sleep(Duration::from_secs(5)).await;
    }

    if u64::from(actual_connections) != connections {
        panic!("Wallet {} does not have {} connections", &wallet, connections);
    }
}

#[then(expr = "I wait for {word} to have {word} connectivity")]
async fn wait_for_wallet_to_have_specific_connectivity(world: &mut TariWorld, wallet: String, connectivity: String) {
    let mut wallet_client = create_wallet_client(world, wallet.clone()).await.unwrap();
    let num_retries = 100;

    println!("Waiting for wallet {} to have connectivity {}", &wallet, &connectivity);
    let connectivity = connectivity.to_uppercase();

    let connectivity_index = match connectivity.as_str() {
        "INITIALIZING" => 0,
        "ONLINE" => 1,
        "DEGRADED" => 2,
        "OFFLINE" => 3,
        _ => panic!("Invalid connectivity value {}", connectivity),
    };

    for _ in 0..=num_retries {
        let network_status_res = wallet_client.get_network_status(Empty {}).await.unwrap().into_inner();
        let connectivity_status = network_status_res.status;
        if connectivity_status == connectivity_index {
            println!("Wallet {} has {} connectivity", &wallet, &connectivity);
            return;
        }
        tokio::time::sleep(Duration::from_secs(5)).await;
    }

    panic!(
        "Wallet {} did not get correct connectivity status {}",
        &wallet, connectivity
    );
}

#[then(expr = "node {word} lists heights {int} to {int}")]
async fn node_lists_heights(world: &mut TariWorld, node: String, start: u64, end: u64) {
    let mut node_client = world.get_node_client(&node).await.unwrap();
    let heights = (start..=end).collect::<Vec<_>>();
    let blocks_req = GetBlocksRequest { heights };
    let mut blocks_stream = node_client.get_blocks(blocks_req).await.unwrap().into_inner();

    let mut height = start;
    while let Some(block) = blocks_stream.next().await {
        let block = block.unwrap().block.unwrap();
        let block_height = block.header.unwrap().height;
        if height != block_height {
            panic!(
                "Invalid block height for node {}: expected height {} != current height {}",
                &node, block_height, height
            );
        }
        println!("Valid block height {}, listed by node {}", height, &node);
        height += 1;
    }
}

#[then(expr = "node {word} lists headers {int} to {int} with correct heights")]
async fn node_lists_headers_with_correct_heights(world: &mut TariWorld, node: String, start: u64, end: u64) {
    let mut node_client = world.get_node_client(&node).await.unwrap();
    let list_headers_req = ListHeadersRequest {
        from_height: start,
        num_headers: end - start + 1,
        sorting: 1,
    };
    let mut headers_stream = node_client.list_headers(list_headers_req).await.unwrap().into_inner();

    let mut height = start;
    while let Some(header) = headers_stream.next().await {
        let header_res = header.unwrap();
        let header_height = header_res.header.unwrap().height;

        if header_height != height {
            panic!(
                "incorrect listing of height headers by node {}: expected height to be {} but got height {}",
                &node, height, header_height
            );
        }
        println!("correct listing of height header {} by node {}", height, &node);
        height += 1;
    }
}

#[then(expr = "all nodes are at height {int}*{int}")]
#[when(expr = "all nodes are at height {int}*{int}")]
async fn all_nodes_are_at_product_height(world: &mut TariWorld, a: u64, b: u64) {
    all_nodes_are_at_height(world, a * b).await;
}

#[when(expr = "I transfer {int}T from {word} to {word}")]
async fn transfer_tari_from_wallet_to_receiver(world: &mut TariWorld, amount: u64, sender: String, receiver: String) {
    let mut sender_wallet_client = create_wallet_client(world, sender.clone()).await.unwrap();
    let sender_wallet_address = sender_wallet_client
        .get_address(Empty {})
        .await
        .unwrap()
        .into_inner()
        .address
        .to_hex();

    let mut receiver_wallet_client = create_wallet_client(world, receiver.clone()).await.unwrap();
    let receiver_wallet_address = receiver_wallet_client
        .get_address(Empty {})
        .await
        .unwrap()
        .into_inner()
        .address
        .to_hex();

    let payment_recipient = PaymentRecipient {
        address: receiver_wallet_address.clone(),
        amount: amount * 1_000_000_u64, // 1T = 1_000_000uT
        fee_per_gram: 10,               // as in the js cucumber tests
        message: format!(
            "transfer amount {} from {} to {}",
            amount,
            sender.as_str(),
            receiver.as_str()
        ),
        payment_type: 0, // normal mimblewimble payment type
    };
    let transfer_req = TransferRequest {
        recipients: vec![payment_recipient],
    };
    let tx_res = sender_wallet_client.transfer(transfer_req).await.unwrap().into_inner();
    let tx_res = tx_res.results;

    assert_eq!(tx_res.len(), 1usize);

    let tx_res = tx_res.first().unwrap();
    assert!(
        tx_res.is_success,
        "Transacting amount {}T from wallet {} to {} at fee {} failed",
        amount,
        sender.as_str(),
        receiver.as_str(),
        10
    );

    // we wait for transaction to be broadcasted
    let tx_id = tx_res.transaction_id;
    let num_retries = 100;
    let tx_info_req = GetTransactionInfoRequest {
        transaction_ids: vec![tx_id],
    };

    for i in 0..=num_retries {
        let tx_info_res = sender_wallet_client
            .get_transaction_info(tx_info_req.clone())
            .await
            .unwrap()
            .into_inner();
        let tx_info = tx_info_res.transactions.first().unwrap();

        // TransactionStatus::TRANSACTION_STATUS_BROADCAST == 1_i32
        if tx_info.status == 1_i32 {
            println!(
                "Transaction from {} to {} with amount {} at fee {} has been broadcasted",
                sender.clone(),
                receiver.clone(),
                amount,
                10
            );
            break;
        }

        if i == num_retries {
            panic!(
                "Transaction from {} to {} with amount {} at fee {} failed to be broadcasted",
                sender.clone(),
                receiver.clone(),
                amount,
                10
            )
        }

        tokio::time::sleep(Duration::from_secs(5)).await;
    }

    // insert tx_id's to the corresponding world mapping
    let source_tx_ids = world.wallet_tx_ids.entry(sender_wallet_address.clone()).or_default();

    source_tx_ids.push(tx_id);

    let dest_tx_ids = world.wallet_tx_ids.entry(receiver_wallet_address.clone()).or_default();

    dest_tx_ids.push(tx_id);

    println!(
        "Transfer amount {} from {} to {} at fee {} succeeded",
        amount, sender, receiver, 10
    );
}

#[when(expr = "wallet {word} has {int}T")]
#[then(expr = "wallet {word} has {int}T")]
async fn wallet_has_tari(world: &mut TariWorld, wallet: String, amount: u64) {
    let mut wallet_client = create_wallet_client(world, wallet.clone()).await.unwrap();
    let num_retries = 100;

    let mut available_balance = 0;

    for _ in 0..num_retries {
        let balance_res = wallet_client
            .get_balance(GetBalanceRequest {})
            .await
            .unwrap()
            .into_inner();

        available_balance = balance_res.available_balance;
        if available_balance >= amount * 1_000_000 {
            println!("Wallet {} has at least {}T", wallet.as_str(), amount);
            return;
        }

        tokio::time::sleep(Duration::from_secs(5)).await;
    }

    panic!(
        "Wallet {} failed to have at least {}T, it ended with {}T",
        wallet, amount, available_balance
    );
}

#[when(expr = "I have wallet {word} with {int}T connected to base node {word}")]
async fn wallet_with_tari_connected_to_base_node(
    world: &mut TariWorld,
    wallet: String,
    amount: u64,
    base_node: String,
) {
    let peer_seeds = world.base_nodes.get(&base_node).unwrap().seed_nodes.clone();
    println!(
        "Start a new wallet {} connected to base node {}",
        wallet.as_str(),
        base_node.as_str()
    );
    world
        .wallet_connected_to_base_node
        .insert(wallet.clone(), base_node.clone());
    spawn_wallet(world, wallet.clone(), Some(base_node.clone()), peer_seeds, None, None).await;

    let mut base_node_client = world.get_node_client(&base_node).await.unwrap();
    let tip_info_res = base_node_client.get_tip_info(Empty {}).await.unwrap().into_inner();
    let mut current_height = tip_info_res.metadata.unwrap().height_of_longest_chain;

    let mut num_blocks = 0;
    let mut reward = 0;

    let consensus_manager = ConsensusManager::builder(Network::LocalNet).build();

    while reward < amount {
        current_height += 1;
        num_blocks += 1;
        reward += consensus_manager.get_block_reward_at(current_height).as_u64() / 1_000_000; // 1 T = 1_000_000 uT
    }

    println!("Creating miner...");
    create_miner(world, "temp_miner".to_string(), base_node.clone(), wallet.clone()).await;

    println!("Mining {} blocks", num_blocks + CONFIRMATION_PERIOD);
    let miner = world.miners.get(&"temp_miner".to_string()).unwrap();
    miner
        .mine(world, Some(num_blocks + CONFIRMATION_PERIOD), None, None)
        .await; // mine some additional blocks to confirm txs

    let mut wallet_client = create_wallet_client(world, wallet.clone()).await.unwrap();
    let num_retries = 100;

    for _ in 0..num_retries {
        let balance_res = wallet_client
            .get_balance(GetBalanceRequest {})
            .await
            .unwrap()
            .into_inner();

        if balance_res.available_balance >= amount * 1_000_000 {
            println!("Wallet {} has at least {}T", wallet.as_str(), amount);
            return;
        }

        tokio::time::sleep(Duration::from_secs(5)).await;
    }

    panic!("Wallet {} failed to have at least {}T", wallet, amount);
}

#[when(expr = "I transfer {int} uT from {word} to {word} and {word} at fee {int}")]
#[allow(clippy::too_many_lines)]
async fn transfer_from_wallet_to_two_recipients_at_fee(
    world: &mut TariWorld,
    amount: u64,
    sender: String,
    receiver1: String,
    receiver2: String,
    fee_per_gram: u64,
) {
    let mut sender_client = create_wallet_client(world, sender.clone()).await.unwrap();
    let sender_wallet_address = sender_client
        .get_address(Empty {})
        .await
        .unwrap()
        .into_inner()
        .address
        .to_hex();

    let mut receiver1_client = create_wallet_client(world, receiver1.clone()).await.unwrap();
    let receiver1_address = receiver1_client
        .get_address(Empty {})
        .await
        .unwrap()
        .into_inner()
        .address
        .to_hex();

    let mut receiver2_client = create_wallet_client(world, receiver2.clone()).await.unwrap();
    let receiver2_address = receiver2_client
        .get_address(Empty {})
        .await
        .unwrap()
        .into_inner()
        .address
        .to_hex();

    let payment_recipient1 = PaymentRecipient {
        address: receiver1_address.clone(),
        amount,
        fee_per_gram,
        message: format!(
            "transfer amount {} from {} to {}",
            amount,
            sender.as_str(),
            receiver1.as_str()
        ),
        payment_type: 0, // normal mimblewimble payment type
    };

    let payment_recipient2 = PaymentRecipient {
        address: receiver2_address.clone(),
        amount,
        fee_per_gram,
        message: format!(
            "transfer amount {} from {} to {}",
            amount,
            sender.as_str(),
            receiver2.as_str()
        ),
        payment_type: 0, // normal mimblewimble payment type
    };
    let transfer_req = TransferRequest {
        recipients: vec![payment_recipient1, payment_recipient2],
    };
    let tx_res = sender_client.transfer(transfer_req).await.unwrap().into_inner();
    let tx_res = tx_res.results;

    assert_eq!(tx_res.len(), 2_usize);

    let tx_res1 = tx_res.first().unwrap();
    let tx_res2 = tx_res.last().unwrap();

    assert!(
        tx_res1.is_success,
        "Transacting amount {} uT from wallet {} to {} at fee {} failed",
        amount,
        sender.as_str(),
        receiver1.as_str(),
        fee_per_gram
    );
    assert!(
        tx_res2.is_success,
        "Transacting amount {} uT from wallet {} to {} at fee {} failed",
        amount,
        sender.as_str(),
        receiver2.as_str(),
        fee_per_gram
    );

    // we wait for transaction to be broadcasted
    let tx_id1 = tx_res1.transaction_id;
    let tx_id2 = tx_res2.transaction_id;

    let num_retries = 100;
    let tx_info_req = GetTransactionInfoRequest {
        transaction_ids: vec![tx_id1, tx_id2],
    };

    for i in 0..=num_retries {
        let tx_info_res = sender_client
            .get_transaction_info(tx_info_req.clone())
            .await
            .unwrap()
            .into_inner();
        let tx_info1 = tx_info_res.transactions.first().unwrap();
        let tx_info2 = tx_info_res.transactions.last().unwrap();

        println!(
            "Tx_info for first recipient {} is {}, for tx_id = {}",
            receiver1, tx_info1.status, tx_id1
        );
        println!(
            "Tx_info for second recipient {} is {}, for tx_id = {}",
            receiver2, tx_info2.status, tx_id2
        );
        // TransactionStatus::TRANSACTION_STATUS_BROADCAST == 1_i32
        if tx_info1.status == 1_i32 && tx_info2.status == 1_i32 {
            println!(
                "Transaction from {} to {} and {} with amount {} at fee {} has been broadcasted",
                sender.as_str(),
                receiver1.as_str(),
                receiver2.as_str(),
                amount,
                fee_per_gram
            );
            break;
        }

        if i == num_retries {
            panic!(
                "Transaction from {} to {} and {} with amount {} at fee {} failed to be broadcasted",
                sender.as_str(),
                receiver1.as_str(),
                receiver2.as_str(),
                amount,
                10
            )
        }

        tokio::time::sleep(Duration::from_secs(5)).await;
    }

    // insert tx_id's to the corresponding world mapping
    let sender_tx_ids = world.wallet_tx_ids.entry(sender_wallet_address.clone()).or_default();

    sender_tx_ids.push(tx_id1);
    sender_tx_ids.push(tx_id2);

    let receiver1_tx_ids = world.wallet_tx_ids.entry(receiver1_address.clone()).or_default();
    receiver1_tx_ids.push(tx_id1);

    let receiver2_tx_ids = world.wallet_tx_ids.entry(receiver2_address.clone()).or_default();
    receiver2_tx_ids.push(tx_id2);

    println!(
        "Transfer amount {} from {} to {} and {} at fee {} succeeded",
        amount, sender, receiver1, receiver2, fee_per_gram
    );
}

#[when(expr = "I transfer {int} uT to self from wallet {word} at fee {int}")]
async fn transfer_tari_to_self(world: &mut TariWorld, amount: u64, sender: String, fee_per_gram: u64) {
    let mut sender_wallet_client = create_wallet_client(world, sender.clone()).await.unwrap();
    let sender_wallet_address = sender_wallet_client
        .get_address(Empty {})
        .await
        .unwrap()
        .into_inner()
        .address
        .to_hex();

    let payment_recipient = PaymentRecipient {
        address: sender_wallet_address.clone(),
        amount,
        fee_per_gram,
        message: format!("transfer amount {} from {} to self", amount, sender.as_str(),),
        payment_type: 0, // normal mimblewimble payment type
    };
    let transfer_req = TransferRequest {
        recipients: vec![payment_recipient],
    };
    let tx_res = sender_wallet_client.transfer(transfer_req).await.unwrap().into_inner();
    let tx_res = tx_res.results;

    assert_eq!(tx_res.len(), 1usize);

    let tx_res = tx_res.first().unwrap();
    assert!(
        tx_res.is_success,
        "Transacting amount {} to self from wallet {} at fee {} failed",
        amount,
        sender.as_str(),
        fee_per_gram
    );

    // we wait for transaction to be broadcasted
    let tx_id = tx_res.transaction_id;
    let num_retries = 100;
    let tx_info_req = GetTransactionInfoRequest {
        transaction_ids: vec![tx_id],
    };

    for i in 0..=num_retries {
        let tx_info_res = sender_wallet_client
            .get_transaction_info(tx_info_req.clone())
            .await
            .unwrap()
            .into_inner();
        let tx_info = tx_info_res.transactions.first().unwrap();

        // TransactionStatus::TRANSACTION_STATUS_BROADCAST == 1_i32
        if tx_info.status == 1_i32 {
            println!(
                "Transaction to self from {} with amount {} at fee {} has been broadcasted",
                sender.clone(),
                amount,
                fee_per_gram
            );
            break;
        }

        if i == num_retries {
            panic!(
                "Transaction to self from {} with amount {} at fee {} failed to be broadcasted",
                sender.clone(),
                amount,
                fee_per_gram
            )
        }

        tokio::time::sleep(Duration::from_secs(5)).await;
    }

    // insert tx_id's to the corresponding world mapping
    let sender_tx_ids = world.wallet_tx_ids.entry(sender_wallet_address.clone()).or_default();

    sender_tx_ids.push(tx_id);

    println!(
        "Transfer amount {} to self from {} at fee {} succeeded",
        amount, sender, fee_per_gram
    );
}

#[when(expr = "I broadcast HTLC transaction with {int} uT from wallet {word} to wallet {word} at fee {int}")]
async fn htlc_transaction(world: &mut TariWorld, amount: u64, sender: String, receiver: String, fee_per_gram: u64) {
    let mut sender_wallet_client = create_wallet_client(world, sender.clone()).await.unwrap();
    let sender_wallet_address = sender_wallet_client
        .get_address(Empty {})
        .await
        .unwrap()
        .into_inner()
        .address
        .to_hex();

    let mut receiver_wallet_client = create_wallet_client(world, receiver.clone()).await.unwrap();
    let receiver_wallet_address = receiver_wallet_client
        .get_address(Empty {})
        .await
        .unwrap()
        .into_inner()
        .address
        .to_hex();

    let payment_recipient = PaymentRecipient {
        address: receiver_wallet_address.clone(),
        amount,
        fee_per_gram,
        message: format!(
            "Atomic Swap from {} to {} with amount {} at fee {}",
            sender.as_str(),
            receiver.as_str(),
            amount,
            fee_per_gram
        ),
        payment_type: 0, // normal mimblewimble transaction
    };

    let atomic_swap_request = SendShaAtomicSwapRequest {
        recipient: Some(payment_recipient),
    };
    let sha_atomic_swap_tx_res = sender_wallet_client
        .send_sha_atomic_swap_transaction(atomic_swap_request)
        .await
        .unwrap()
        .into_inner();

    assert!(
        sha_atomic_swap_tx_res.is_success,
        "Atomic swap transacting amount uT {} from wallet {} to {} at fee {} failed",
        amount,
        sender.as_str(),
        receiver.as_str(),
        fee_per_gram
    );

    // we wait for transaction to be broadcasted
    let tx_id = sha_atomic_swap_tx_res.transaction_id;
    let num_retries = 100;
    let tx_info_req = GetTransactionInfoRequest {
        transaction_ids: vec![tx_id],
    };

    for i in 0..=num_retries {
        let tx_info_res = sender_wallet_client
            .get_transaction_info(tx_info_req.clone())
            .await
            .unwrap()
            .into_inner();
        let tx_info = tx_info_res.transactions.first().unwrap();

        // TransactionStatus::TRANSACTION_STATUS_BROADCAST == 1_i32
        if tx_info.status == 1_i32 {
            println!(
                "Atomic swap transaction from {} to {} with amount {} at fee {} has been broadcasted",
                sender.as_str(),
                receiver.as_str(),
                amount,
                fee_per_gram
            );
            break;
        }

        if i == num_retries {
            panic!(
                "Atomic swap transaction from {} to {} with amount {} at fee {} failed to be broadcasted",
                sender.as_str(),
                receiver.as_str(),
                amount,
                fee_per_gram
            )
        }

        tokio::time::sleep(Duration::from_secs(5)).await;
    }

    // insert tx_id's to the corresponding world mapping
    let sender_tx_ids = world.wallet_tx_ids.entry(sender_wallet_address.clone()).or_default();

    sender_tx_ids.push(tx_id);

    let receiver_tx_ids = world.wallet_tx_ids.entry(receiver_wallet_address.clone()).or_default();

    receiver_tx_ids.push(tx_id);
    world.output_hash = Some(sha_atomic_swap_tx_res.output_hash);
    world.pre_image = Some(sha_atomic_swap_tx_res.pre_image);

    println!(
        "Atomic swap transfer amount {} from {} to {} at fee {} succeeded",
        amount, sender, receiver, fee_per_gram
    );
}

#[when(expr = "I claim an HTLC refund transaction with wallet {word} at fee {int}")]
async fn claim_htlc_refund_transaction_with_wallet_at_fee(world: &mut TariWorld, wallet: String, fee_per_gram: u64) {
    let mut wallet_client = create_wallet_client(world, wallet.clone()).await.unwrap();
    let wallet_address = wallet_client
        .get_address(Empty {})
        .await
        .unwrap()
        .into_inner()
        .address
        .to_hex();

    let output_hash = world.output_hash.clone().unwrap();

    let claim_htlc_req = ClaimHtlcRefundRequest {
        output_hash,
        fee_per_gram,
    };

    let claim_htlc_refund_res = wallet_client
        .claim_htlc_refund_transaction(claim_htlc_req)
        .await
        .unwrap()
        .into_inner();

    assert!(
        claim_htlc_refund_res.clone().results.unwrap().is_success,
        "Claim HTLC refund transaction with wallet {} at fee {} failed",
        wallet.as_str(),
        fee_per_gram
    );

    // we wait for transaction to be broadcasted
    let tx_id = claim_htlc_refund_res.results.unwrap().transaction_id;
    let num_retries = 100;
    let tx_info_req = GetTransactionInfoRequest {
        transaction_ids: vec![tx_id],
    };

    for i in 0..=num_retries {
        let tx_info_res = wallet_client
            .get_transaction_info(tx_info_req.clone())
            .await
            .unwrap()
            .into_inner();
        let tx_info = tx_info_res.transactions.first().unwrap();

        // TransactionStatus::TRANSACTION_STATUS_BROADCAST == 1_i32
        if tx_info.status == 1_i32 {
            println!(
                "Claim HTLC refund transaction with wallet {} at fee {} has been broadcasted",
                wallet.as_str(),
                fee_per_gram
            );
            break;
        }

        if i == num_retries {
            panic!(
                "Claim HTLC refund transaction with wallet {} at fee {} failed to be broadcasted",
                wallet.as_str(),
                fee_per_gram
            )
        }

        tokio::time::sleep(Duration::from_secs(5)).await;
    }

    // insert tx_id's to the corresponding world mapping
    let wallet_tx_ids = world.wallet_tx_ids.entry(wallet_address.clone()).or_default();
    wallet_tx_ids.push(tx_id);

    println!(
        "Claim HTLC refund transaction with wallet {} at fee {} succeeded",
        wallet, fee_per_gram
    );
}

#[when(expr = "I claim an HTLC transaction with wallet {word} at fee {int}")]
async fn wallet_claims_htlc_transaction_at_fee(world: &mut TariWorld, wallet: String, fee_per_gram: u64) {
    let mut wallet_client = create_wallet_client(world, wallet.clone()).await.unwrap();
    let wallet_address = wallet_client
        .get_address(Empty {})
        .await
        .unwrap()
        .into_inner()
        .address
        .to_hex();

    let output_hash = world.output_hash.clone().unwrap();
    let pre_image = world.pre_image.clone().unwrap();

    let claim_htlc_req = ClaimShaAtomicSwapRequest {
        output: output_hash,
        pre_image,
        fee_per_gram,
    };

    let claim_htlc_res = wallet_client
        .claim_sha_atomic_swap_transaction(claim_htlc_req)
        .await
        .unwrap()
        .into_inner();

    assert!(
        claim_htlc_res.clone().results.unwrap().is_success,
        "Claim HTLC transaction with wallet {} at fee {} failed",
        wallet.as_str(),
        fee_per_gram
    );

    // we wait for transaction to be broadcasted
    let tx_id = claim_htlc_res.results.unwrap().transaction_id;
    let num_retries = 100;
    let tx_info_req = GetTransactionInfoRequest {
        transaction_ids: vec![tx_id],
    };

    for i in 0..=num_retries {
        let tx_info_res = wallet_client
            .get_transaction_info(tx_info_req.clone())
            .await
            .unwrap()
            .into_inner();
        let tx_info = tx_info_res.transactions.first().unwrap();

        // TransactionStatus::TRANSACTION_STATUS_BROADCAST == 1_i32
        if tx_info.status == 1_i32 {
            println!(
                "Claim HTLC transaction with wallet {} at fee {} has been broadcasted",
                wallet.as_str(),
                fee_per_gram
            );
            break;
        }

        if i == num_retries {
            panic!(
                "Claim HTLC transaction with wallet {} at fee {} failed to be broadcasted",
                wallet.as_str(),
                fee_per_gram
            )
        }

        tokio::time::sleep(Duration::from_secs(5)).await;
    }

    // insert tx_id's to the corresponding world mapping
    let wallet_tx_ids = world.wallet_tx_ids.entry(wallet_address.clone()).or_default();
    wallet_tx_ids.push(tx_id);

    println!(
        "Claim HTLC transaction with wallet {} at fee {} succeeded",
        wallet, fee_per_gram
    );
}

<<<<<<< HEAD
#[then(expr = "I wait for wallet {word} to have less than {int} uT")]
async fn wait_for_wallet_to_have_less_than_amount(world: &mut TariWorld, wallet: String, amount: u64) {
    let wallet_ps = world.wallets.get(&wallet).unwrap();
    let num_retries = 100;
=======
#[then(expr = "meddling with block template data from node {word} is not allowed")]
async fn no_meddling_with_data(world: &mut TariWorld, node: String) {
    let mut client = world.get_node_client(&node).await.unwrap();

    // No meddling
    let chain_tip = client.get_tip_info(Empty {}).await.unwrap().into_inner();
    let current_height = chain_tip.metadata.unwrap().height_of_longest_chain;
    let block = mine_block_before_submit(world, &mut client).await;
    let _sumbmit_res = client.submit_block(block).await.unwrap();

    let chain_tip = client.get_tip_info(Empty {}).await.unwrap().into_inner();
    let new_height = chain_tip.metadata.unwrap().height_of_longest_chain;
    assert_eq!(
        current_height + 1,
        new_height,
        "validating that the chain increased by 1 from {} to {} but was actually {}",
        current_height,
        current_height + 1,
        new_height
    );

    // Meddle with kernal_mmr_size
    let mut block: Block = Block::try_from(mine_block_before_submit(world, &mut client).await).unwrap();
    block.header.kernel_mmr_size += 1;
    match client.submit_block(grpc::Block::try_from(block).unwrap()).await {
        Ok(_) => panic!("The block should not have been valid"),
        Err(e) => assert_eq!(
            "Chain storage error: Validation error: Block validation error: MMR size for Kernel does not match. \
             Expected: 3, received: 4"
                .to_string(),
            e.message()
        ),
    }

    // Meddle with output_mmr_size
    let mut block: Block = Block::try_from(mine_block_before_submit(world, &mut client).await).unwrap();
    block.header.output_mmr_size += 1;
    match client.submit_block(grpc::Block::try_from(block).unwrap()).await {
        Ok(_) => panic!("The block should not have been valid"),
        Err(e) => assert_eq!(
            "Chain storage error: Validation error: Block validation error: MMR size for UTXO does not match. \
             Expected: 3, received: 4"
                .to_string(),
            e.message()
        ),
    }
}

#[when(expr = "I print the cucumber world")]
async fn print_world(world: &mut TariWorld) {
    eprintln!();
    eprintln!("======================================");
    eprintln!("============= TEST NODES =============");
    eprintln!("======================================");
    eprintln!();
>>>>>>> bc0e7af3

    let mut client = wallet_ps.get_grpc_client().await.unwrap();
    let mut curr_amount = u64::MAX;

    for _ in 0..=num_retries {
        curr_amount = client
            .get_balance(GetBalanceRequest {})
            .await
            .unwrap()
            .into_inner()
            .available_balance;

        if curr_amount < amount {
            return;
        }

        tokio::time::sleep(Duration::from_secs(5)).await;
    }

    // failed to get wallet right amount, so we panic
    panic!(
        "wallet {} failed to get less balance than amount {}, current amount is {}",
        wallet.as_str(),
        amount,
        curr_amount
    );
}

#[then(expr = "I send a one-sided stealth transaction of {int} uT from {word} to {word} at fee {int}")]
async fn send_one_sided_stealth_transaction(
    world: &mut TariWorld,
    amount: u64,
    sender: String,
    receiver: String,
    fee_per_gram: u64,
) {
    let mut sender_client = create_wallet_client(world, sender.clone()).await.unwrap();
    let sender_wallet_address = sender_client
        .get_address(Empty {})
        .await
        .unwrap()
        .into_inner()
        .address
        .to_hex();

    let mut receiver_client = create_wallet_client(world, receiver.clone()).await.unwrap();
    let receiver_wallet_address = receiver_client
        .get_address(Empty {})
        .await
        .unwrap()
        .into_inner()
        .address
        .to_hex();

    let payment_recipient = PaymentRecipient {
        address: receiver_wallet_address.clone(),
        amount,
        fee_per_gram,
        message: format!(
            "One sided stealth transfer amount {} from {} to {}",
            amount,
            sender.as_str(),
            receiver.as_str()
        ),
        payment_type: 2, // one sided stealth transaction
    };
    let transfer_req = TransferRequest {
        recipients: vec![payment_recipient],
    };
    let tx_res = sender_client.transfer(transfer_req).await.unwrap().into_inner();
    let tx_res = tx_res.results;

    assert_eq!(tx_res.len(), 1usize);

    let tx_res = tx_res.first().unwrap();
    assert!(
        tx_res.is_success,
        "One sided stealth transaction with amount {} from wallet {} to {} at fee {} failed",
        amount,
        sender.as_str(),
        receiver.as_str(),
        fee_per_gram
    );

    // we wait for transaction to be broadcasted
    let tx_id = tx_res.transaction_id;
    let num_retries = 100;
    let tx_info_req = GetTransactionInfoRequest {
        transaction_ids: vec![tx_id],
    };

    for i in 0..num_retries {
        let tx_info_res = sender_client
            .get_transaction_info(tx_info_req.clone())
            .await
            .unwrap()
            .into_inner();
        let tx_info = tx_info_res.transactions.first().unwrap();

        // TransactionStatus::TRANSACTION_STATUS_BROADCAST == 1_i32
        if tx_info.status == 1_i32 {
            println!(
                "One sided stealth transaction from {} to {} with amount {} at fee {} has been broadcasted",
                sender.clone(),
                receiver.clone(),
                amount,
                fee_per_gram
            );
            break;
        }

        if i == num_retries - 1 {
            panic!(
                "One sided stealth transaction from {} to {} with amount {} at fee {} failed to be broadcasted",
                sender.clone(),
                receiver.clone(),
                amount,
                fee_per_gram
            )
        }

        tokio::time::sleep(Duration::from_secs(5)).await;
    }

    // insert tx_id's to the corresponding world mapping
    let sender_tx_ids = world.wallet_tx_ids.entry(sender_wallet_address.clone()).or_default();

    sender_tx_ids.push(tx_id);

    let receiver_tx_ids = world.wallet_tx_ids.entry(receiver_wallet_address.clone()).or_default();

    receiver_tx_ids.push(tx_id);

    println!(
        "One sided stealth transaction with amount {} from {} to {} at fee {} succeeded",
        amount, sender, receiver, fee_per_gram
    );
}

#[then(expr = "I import {word} unspent outputs to {word}")]
async fn import_wallet_unspent_outputs(world: &mut TariWorld, wallet_a: String, wallet_b: String) {
    let wallet_a_ps = world.wallets.get_mut(&wallet_a).unwrap();

    let temp_dir_path = wallet_a_ps.temp_dir_path.clone();
    let wallet_data_dir = wallet_a_ps.temp_dir_path.clone();

    let mut config_path = wallet_data_dir.clone();
    config_path.push("config.toml");

    let mut cli = get_default_cli(wallet_data_dir.into_os_string().into_string().unwrap(), config_path);

    let mut path_buf = PathBuf::new();
    path_buf.push(temp_dir_path);
    path_buf.push("exported_utxos.csv");

    let args = ExportUtxosArgs {
        output_file: Some(path_buf.clone()),
    };
    cli.command2 = Some(CliCommands::ExportUtxos(args));

    let base_node = world.wallet_connected_to_base_node.get(&wallet_a).unwrap();

    let seed_nodes = world.base_nodes.get(base_node).unwrap().seed_nodes.clone();
    spawn_wallet(world, wallet_a, Some(base_node.clone()), seed_nodes, None, Some(cli)).await;

    let exported_outputs = std::fs::File::open(path_buf).unwrap();
    let mut reader = csv::Reader::from_reader(exported_outputs);

    let mut outputs: Vec<UnblindedOutput> = vec![];

    for output in reader.records() {
        let output = output.unwrap();
        let version = match &output[1] {
            "V0" => TransactionOutputVersion::V0,
            "V1" => TransactionOutputVersion::V1,
            _ => panic!("Invalid output version"),
        };
        let value = MicroTari(output[2].parse::<u64>().unwrap());
        let spending_key = BlindingFactor::from_hex(&output[3]).unwrap();
        let flags = match &output[5] {
            "Standard" => OutputType::Standard,
            "Coinbase" => OutputType::Coinbase,
            "Burn" => OutputType::Burn,
            "ValidatorNodeRegistration" => OutputType::ValidatorNodeRegistration,
            "CodeTemplateRegistration" => OutputType::CodeTemplateRegistration,
            _ => panic!("Invalid output type"),
        };
        let maturity = output[6].parse::<u64>().unwrap();
        let coinbase_extra = Vec::from_hex(&output[7]).unwrap();
        let script = TariScript::from_hex(&output[8]).unwrap();
        let covenant = Covenant::from_bytes(&mut Vec::from_hex(&output[9]).unwrap().as_slice()).unwrap();
        let input_data = ExecutionStack::from_hex(&output[10]).unwrap();
        let script_private_key = PrivateKey::from_hex(&output[11]).unwrap();
        let sender_offset_public_key = PublicKey::from_hex(&output[12]).unwrap();
        let ephemeral_commitment: HomomorphicCommitment<PublicKey> =
            HomomorphicCommitment::from_hex(&output[13]).unwrap();
        let ephemeral_nonce = PublicKey::from_hex(&output[14]).unwrap();
        let signature_u_x = PrivateKey::from_hex(&output[15]).unwrap();
        let signature_u_a = PrivateKey::from_hex(&output[16]).unwrap();
        let signature_u_y = PrivateKey::from_hex(&output[17]).unwrap();
        let script_lock_height = output[18].parse::<u64>().unwrap();
        let encrypted_value = EncryptedValue::from_hex(&output[19]).unwrap();
        let minimum_value_promise = MicroTari(output[20].parse::<u64>().unwrap());

        let features = OutputFeatures::new_current_version(flags, maturity, coinbase_extra, None);
        let metadata_signature = ComAndPubSignature::new(
            ephemeral_commitment,
            ephemeral_nonce,
            signature_u_x,
            signature_u_a,
            signature_u_y,
        );
        let utxo = UnblindedOutput::new(
            version,
            value,
            spending_key,
            features,
            script,
            input_data,
            script_private_key,
            sender_offset_public_key,
            metadata_signature,
            script_lock_height,
            covenant,
            encrypted_value,
            minimum_value_promise,
        );

        outputs.push(utxo);
    }

    let mut wallet_b_client = create_wallet_client(world, wallet_b.clone()).await.unwrap();
    let import_utxos_req = ImportUtxosRequest {
        outputs: outputs
            .iter()
            .map(|o| grpc::UnblindedOutput::try_from(o.clone()).expect("Unable to make grpc conversino"))
            .collect::<Vec<grpc::UnblindedOutput>>(),
    };

    wallet_b_client.import_utxos(import_utxos_req).await.unwrap();
}

#[then(expr = "I import {word} spent outputs to {word}")]
async fn import_wallet_spent_outputs(world: &mut TariWorld, wallet_a: String, wallet_b: String) {
    let wallet_a_ps = world.wallets.get_mut(&wallet_a).unwrap();

    let temp_dir_path = wallet_a_ps.temp_dir_path.clone();
    let wallet_data_dir = wallet_a_ps.temp_dir_path.clone();

    let mut config_path = wallet_data_dir.clone();
    config_path.push("config.toml");

    let mut cli = get_default_cli(wallet_data_dir.into_os_string().into_string().unwrap(), config_path);

    let mut path_buf = PathBuf::new();
    path_buf.push(temp_dir_path);
    path_buf.push("exported_utxos.csv");

    let args = ExportUtxosArgs {
        output_file: Some(path_buf.clone()),
    };
    cli.command2 = Some(CliCommands::ExportSpentUtxos(args));

    let base_node = world.wallet_connected_to_base_node.get(&wallet_a).unwrap();
    let seed_nodes = world.base_nodes.get(base_node).unwrap().seed_nodes.clone();
    spawn_wallet(world, wallet_a, Some(base_node.clone()), seed_nodes, None, Some(cli)).await;

    let exported_outputs = std::fs::File::open(path_buf).unwrap();
    let mut reader = csv::Reader::from_reader(exported_outputs);

    let mut outputs: Vec<UnblindedOutput> = vec![];

    for output in reader.records() {
        let output = output.unwrap();
        let version = match &output[1] {
            "V0" => TransactionOutputVersion::V0,
            "V1" => TransactionOutputVersion::V1,
            _ => panic!("Invalid output version"),
        };
        let value = MicroTari(output[2].parse::<u64>().unwrap());
        let spending_key = BlindingFactor::from_hex(&output[3]).unwrap();
        let flags = match &output[5] {
            "Standard" => OutputType::Standard,
            "Coinbase" => OutputType::Coinbase,
            "Burn" => OutputType::Burn,
            "ValidatorNodeRegistration" => OutputType::ValidatorNodeRegistration,
            "CodeTemplateRegistration" => OutputType::CodeTemplateRegistration,
            _ => panic!("Invalid output type"),
        };
        let maturity = output[6].parse::<u64>().unwrap();
        let coinbase_extra = Vec::from_hex(&output[7]).unwrap();
        let script = TariScript::from_hex(&output[8]).unwrap();
        let covenant = Covenant::from_bytes(&mut Vec::from_hex(&output[9]).unwrap().as_slice()).unwrap();
        let input_data = ExecutionStack::from_hex(&output[10]).unwrap();
        let script_private_key = PrivateKey::from_hex(&output[11]).unwrap();
        let sender_offset_public_key = PublicKey::from_hex(&output[12]).unwrap();
        let ephemeral_commitment: HomomorphicCommitment<PublicKey> =
            HomomorphicCommitment::from_hex(&output[13]).unwrap();
        let ephemeral_nonce = PublicKey::from_hex(&output[14]).unwrap();
        let signature_u_x = PrivateKey::from_hex(&output[15]).unwrap();
        let signature_u_a = PrivateKey::from_hex(&output[16]).unwrap();
        let signature_u_y = PrivateKey::from_hex(&output[17]).unwrap();
        let script_lock_height = output[18].parse::<u64>().unwrap();
        let encrypted_value = EncryptedValue::from_hex(&output[19]).unwrap();
        let minimum_value_promise = MicroTari(output[20].parse::<u64>().unwrap());

        let features = OutputFeatures::new_current_version(flags, maturity, coinbase_extra, None);
        let metadata_signature = ComAndPubSignature::new(
            ephemeral_commitment,
            ephemeral_nonce,
            signature_u_x,
            signature_u_a,
            signature_u_y,
        );
        let utxo = UnblindedOutput::new(
            version,
            value,
            spending_key,
            features,
            script,
            input_data,
            script_private_key,
            sender_offset_public_key,
            metadata_signature,
            script_lock_height,
            covenant,
            encrypted_value,
            minimum_value_promise,
        );

        outputs.push(utxo);
    }

    let mut wallet_b_client = create_wallet_client(world, wallet_b.clone()).await.unwrap();
    let import_utxos_req = ImportUtxosRequest {
        outputs: outputs
            .iter()
            .map(|o| grpc::UnblindedOutput::try_from(o.clone()).expect("Unable to make grpc conversino"))
            .collect::<Vec<grpc::UnblindedOutput>>(),
    };

    wallet_b_client.import_utxos(import_utxos_req).await.unwrap();
}

#[then(expr = "I import {word} unspent outputs as faucet outputs to {word}")]
async fn import_unspent_outputs_as_faucets(world: &mut TariWorld, wallet_a: String, wallet_b: String) {
    let wallet_a_ps = world.wallets.get_mut(&wallet_a).unwrap();

    let temp_dir_path = wallet_a_ps.temp_dir_path.clone();
    let wallet_data_dir = wallet_a_ps.temp_dir_path.clone();

    let mut config_path = wallet_data_dir.clone();
    config_path.push("config.toml");

    let mut cli = get_default_cli(wallet_data_dir.into_os_string().into_string().unwrap(), config_path);

    let mut path_buf = PathBuf::new();
    path_buf.push(temp_dir_path);
    path_buf.push("exported_utxos.csv");

    let args = ExportUtxosArgs {
        output_file: Some(path_buf.clone()),
    };
    cli.command2 = Some(CliCommands::ExportUtxos(args));

    let base_node = world.wallet_connected_to_base_node.get(&wallet_a).unwrap();
    let seed_nodes = world.base_nodes.get(base_node).unwrap().seed_nodes.clone();
    spawn_wallet(world, wallet_a, Some(base_node.clone()), seed_nodes, None, Some(cli)).await;

    let exported_outputs = std::fs::File::open(path_buf).unwrap();
    let mut reader = csv::Reader::from_reader(exported_outputs);

    let mut outputs: Vec<UnblindedOutput> = vec![];

    for output in reader.records() {
        let output = output.unwrap();
        let version = match &output[1] {
            "V0" => TransactionOutputVersion::V0,
            "V1" => TransactionOutputVersion::V1,
            _ => panic!("Invalid output version"),
        };
        let value = MicroTari(output[2].parse::<u64>().unwrap());
        let spending_key = BlindingFactor::from_hex(&output[3]).unwrap();
        let flags = match &output[5] {
            "Standard" => OutputType::Standard,
            "Coinbase" => OutputType::Coinbase,
            "Burn" => OutputType::Burn,
            "ValidatorNodeRegistration" => OutputType::ValidatorNodeRegistration,
            "CodeTemplateRegistration" => OutputType::CodeTemplateRegistration,
            _ => panic!("Invalid output type"),
        };
        let maturity = output[6].parse::<u64>().unwrap();
        let coinbase_extra = Vec::from_hex(&output[7]).unwrap();
        let script = TariScript::from_hex(&output[8]).unwrap();
        let covenant = Covenant::from_bytes(&mut Vec::from_hex(&output[9]).unwrap().as_slice()).unwrap();
        let input_data = ExecutionStack::from_hex(&output[10]).unwrap();
        let script_private_key = PrivateKey::from_hex(&output[11]).unwrap();
        let sender_offset_public_key = PublicKey::from_hex(&output[12]).unwrap();
        let ephemeral_commitment: HomomorphicCommitment<PublicKey> =
            HomomorphicCommitment::from_hex(&output[13]).unwrap();
        let ephemeral_nonce = PublicKey::from_hex(&output[14]).unwrap();
        let signature_u_x = PrivateKey::from_hex(&output[15]).unwrap();
        let signature_u_a = PrivateKey::from_hex(&output[16]).unwrap();
        let signature_u_y = PrivateKey::from_hex(&output[17]).unwrap();
        let script_lock_height = output[18].parse::<u64>().unwrap();
        let encrypted_value = EncryptedValue::from_hex(&output[19]).unwrap();
        let minimum_value_promise = MicroTari(output[20].parse::<u64>().unwrap());

        let features = OutputFeatures::new_current_version(flags, maturity, coinbase_extra, None);
        let metadata_signature = ComAndPubSignature::new(
            ephemeral_commitment,
            ephemeral_nonce,
            signature_u_x,
            signature_u_a,
            signature_u_y,
        );
        let mut utxo = UnblindedOutput::new(
            version,
            value,
            spending_key,
            features,
            script,
            input_data,
            script_private_key,
            sender_offset_public_key,
            metadata_signature,
            script_lock_height,
            covenant,
            encrypted_value,
            minimum_value_promise,
        );

        utxo.metadata_signature = ComAndPubSignature::new(
            Commitment::default(),
            PublicKey::default(),
            PrivateKey::default(),
            PrivateKey::default(),
            PrivateKey::default(),
        );
        utxo.script_private_key = utxo.clone().spending_key;

        let script_public_key = PublicKey::from_secret_key(&utxo.script_private_key);
        utxo.input_data = ExecutionStack::new(vec![StackItem::PublicKey(script_public_key)]);
        outputs.push(utxo.clone());
    }

    let mut wallet_b_client = create_wallet_client(world, wallet_b.clone()).await.unwrap();
    let import_utxos_req = ImportUtxosRequest {
        outputs: outputs
            .iter()
            .map(|o| grpc::UnblindedOutput::try_from(o.clone()).expect("Unable to make grpc conversino"))
            .collect::<Vec<grpc::UnblindedOutput>>(),
    };

    wallet_b_client.import_utxos(import_utxos_req).await.unwrap();
}

#[then(expr = "I restart wallet {word}")]
async fn restart_wallet(world: &mut TariWorld, wallet: String) {
    let wallet_ps = world.wallets.get_mut(&wallet).unwrap();
    // stop wallet
    wallet_ps.kill();
    // start wallet
    let base_node = world.wallet_connected_to_base_node.get(&wallet).unwrap().clone();
    let base_node_ps = world.base_nodes.get(&base_node).unwrap();
    let seed_nodes = base_node_ps.seed_nodes.clone();

    // need to wait a few seconds before spawning a new wallet
    tokio::time::sleep(Duration::from_secs(5)).await;

    spawn_wallet(world, wallet, Some(base_node), seed_nodes, None, None).await;
}

#[then(expr = "I check if wallet {word} has {int} transactions")]
async fn check_if_wallet_has_num_transactions(world: &mut TariWorld, wallet: String, num_txs: u64) {
    let mut client = create_wallet_client(world, wallet.clone()).await.unwrap();
    let mut get_completed_txs_res = client
        .get_completed_transactions(GetCompletedTransactionsRequest {})
        .await
        .unwrap()
        .into_inner();

    let mut count = 0;
    while let Some(tx) = get_completed_txs_res.next().await {
        let _tx = tx.unwrap(); // make sure we get the actual response
        count += 1;
    }

    assert_eq!(
        num_txs,
        count,
        "Wallet {} did not get {} transactions, instead it got {}",
        wallet.as_str(),
        num_txs,
        count
    );
}

#[when(expr = "I multi-send {int} transactions of {int} uT from wallet {word} to wallet {word} at fee {int}")]
async fn multi_send_txs_from_wallet(
    world: &mut TariWorld,
    num_txs: u64,
    amount: u64,
    sender: String,
    receiver: String,
    fee_per_gram: u64,
) {
    let mut sender_wallet_client = create_wallet_client(world, sender.clone()).await.unwrap();
    let sender_wallet_address = sender_wallet_client
        .get_address(Empty {})
        .await
        .unwrap()
        .into_inner()
        .address
        .to_hex();

    let mut receiver_wallet_client = create_wallet_client(world, receiver.clone()).await.unwrap();
    let receiver_wallet_address = receiver_wallet_client
        .get_address(Empty {})
        .await
        .unwrap()
        .into_inner()
        .address
        .to_hex();

    let mut transfer_res = vec![];

    for _ in 0..num_txs {
        let payment_recipient = PaymentRecipient {
            address: receiver_wallet_address.clone(),
            amount,
            fee_per_gram,
            message: format!(
                "I send multi-transfers with amount {} from {} to {} with fee {}",
                amount,
                sender.as_str(),
                receiver.as_str(),
                fee_per_gram
            ),
            payment_type: 0, // mimblewimble transaction
        };

        let transfer_req = TransferRequest {
            recipients: vec![payment_recipient],
        };
        let tx_res = sender_wallet_client.transfer(transfer_req).await.unwrap().into_inner();
        let tx_res = tx_res.results;

        assert_eq!(tx_res.len(), 1usize);

        let tx_res = tx_res.first().unwrap();
        assert!(
            tx_res.is_success,
            "Multi-Transaction with amount {} from wallet {} to {} at fee {} failed",
            amount,
            sender.as_str(),
            receiver.as_str(),
            fee_per_gram
        );

        transfer_res.push(tx_res.clone());
    }

    let num_retries = 100;

    for tx_res in transfer_res {
        let tx_id = tx_res.transaction_id;
        let tx_info_req = GetTransactionInfoRequest {
            transaction_ids: vec![tx_id],
        };

        for i in 0..num_retries {
            let tx_info_res = sender_wallet_client
                .get_transaction_info(tx_info_req.clone())
                .await
                .unwrap()
                .into_inner();
            let tx_info = tx_info_res.transactions.first().unwrap();

            // TransactionStatus::TRANSACTION_STATUS_BROADCAST == 1_i32
            if tx_info.status == 1_i32 {
                println!(
                    "Multi-transaction from {} to {} with amount {} at fee {} has been broadcasted",
                    sender.clone(),
                    receiver.clone(),
                    amount,
                    fee_per_gram
                );
                break;
            }

            if i == num_retries - 1 {
                panic!(
                    "Multi-transaction from {} to {} with amount {} at fee {} failed to be broadcasted",
                    sender.clone(),
                    receiver.clone(),
                    amount,
                    fee_per_gram
                )
            }

            tokio::time::sleep(Duration::from_secs(5)).await;
        }

        // insert tx_id's to the corresponding world mapping
        let sender_tx_ids = world.wallet_tx_ids.entry(sender_wallet_address.clone()).or_default();

        sender_tx_ids.push(tx_id);

        let receiver_tx_ids = world.wallet_tx_ids.entry(receiver_wallet_address.clone()).or_default();

        receiver_tx_ids.push(tx_id);

        println!(
            "Multi-transaction with amount {} from {} to {} at fee {} succeeded",
            amount, sender, receiver, fee_per_gram
        );
    }
}

#[when(expr = "I connect node {word} to node {word}")]
async fn connect_node_to_other_node(world: &mut TariWorld, node_a: String, node_b: String) {
    let node_a_ps = world.base_nodes.get_mut(&node_a).unwrap();
    let mut node_a_peers = node_a_ps.seed_nodes.clone();
    let is_seed_node = node_a_ps.is_seed_node;
    node_a_peers.push(node_b);
    node_a_ps.kill();
    spawn_base_node(world, is_seed_node, node_a, node_a_peers, None).await;
}

#[then(expr = "I check if last imported transactions are invalid in wallet {word}")]
async fn check_if_last_imported_txs_are_invalid_in_wallet(world: &mut TariWorld, wallet: String) {
    let mut client = create_wallet_client(world, wallet.clone()).await.unwrap();
    let mut get_completed_txs_res = client
        .get_completed_transactions(GetCompletedTransactionsRequest {})
        .await
        .unwrap()
        .into_inner();

    while let Some(tx) = get_completed_txs_res.next().await {
        let tx_info = tx.unwrap().transaction.unwrap();
        let status = tx_info.status;
        // 3 => TRANSACTION_STATUS_IMPORTED
        // 5 => TRANSACTION_STATUS_COINBASE
        if ![3, 5].contains(&status) {
            panic!(
                "Imported transaction hasn't been received as such: current status code is {}, it should be 3 or 5",
                status
            );
        }
    }
}

#[then(expr = "I check if last imported transactions are valid in wallet {word}")]
async fn check_if_last_imported_txs_are_valid_in_wallet(world: &mut TariWorld, wallet: String) {
    let mut client = create_wallet_client(world, wallet.clone()).await.unwrap();
    let mut get_completed_txs_res = client
        .get_completed_transactions(GetCompletedTransactionsRequest {})
        .await
        .unwrap()
        .into_inner();

    while let Some(tx) = get_completed_txs_res.next().await {
        let tx_info = tx.unwrap().transaction.unwrap();
        let status = tx_info.status;
        // 10 => TRANSACTION_STATUS_FAUX_CONFIRMED
        if status != 10 {
            panic!(
                "Imported transaction hasn't been received as such: current status code is {}, it should be 3",
                status
            );
        }
    }
}

#[then(expr = "I cancel last transaction in wallet {word}")]
async fn cancel_last_transaction_in_wallet(world: &mut TariWorld, wallet: String) {
    let mut client = create_wallet_client(world, wallet.clone()).await.unwrap();
    let wallet_address = client
        .get_address(Empty {})
        .await
        .unwrap()
        .into_inner()
        .address
        .to_hex();

    let wallet_tx_ids = world.wallet_tx_ids.get(&wallet_address).unwrap();

    // get the last tx id for wallet
    let tx_id = *wallet_tx_ids.last().unwrap();
    let cancel_tx_req = CancelTransactionRequest { tx_id };
    let cancel_tx_res = client.cancel_transaction(cancel_tx_req).await.unwrap().into_inner();
    assert!(
        cancel_tx_res.is_success,
        "Unable to cancel transaction with id = {}",
        tx_id
    );
}

#[when(expr = "I create a burn transaction of {int} uT from {word} at fee {int}")]
async fn create_burn_transaction(world: &mut TariWorld, amount: u64, wallet: String, fee_per_gram: u64) {
    let mut client = create_wallet_client(world, wallet.clone()).await.unwrap();
    let wallet_address = client
        .get_address(Empty {})
        .await
        .unwrap()
        .into_inner()
        .address
        .to_hex();

    let burn_tx_req = CreateBurnTransactionRequest {
        amount,
        fee_per_gram,
        message: format!("Burn transaction with amount {} at fee {}", amount, fee_per_gram),
    };

    let burn_tx_res = client.create_burn_transaction(burn_tx_req).await.unwrap().into_inner();

    assert!(
        burn_tx_res.is_success,
        "Burn transaction with amount {} fee {} failed",
        amount, fee_per_gram
    );

    // we wait for transaction to be broadcasted
    let tx_id = burn_tx_res.transaction_id;
    let num_retries = 100;
    let tx_info_req = GetTransactionInfoRequest {
        transaction_ids: vec![tx_id],
    };

    for i in 0..num_retries {
        let tx_info_res = client
            .get_transaction_info(tx_info_req.clone())
            .await
            .unwrap()
            .into_inner();
        let tx_info = tx_info_res.transactions.first().unwrap();

        // TransactionStatus::TRANSACTION_STATUS_BROADCAST == 1_i32
        if tx_info.status == 1_i32 {
            println!(
                "Burn transaction with amount {} at fee {} has been broadcasted",
                amount, fee_per_gram
            );
            break;
        }

        if i == num_retries - 1 {
            panic!(
                "Burn transaction with amount {} at fee {} failed to be broadcasted",
                amount, fee_per_gram
            )
        }

        tokio::time::sleep(Duration::from_secs(5)).await;
    }

    // insert tx_id's to the corresponding world mapping
    let wallet_tx_ids = world.wallet_tx_ids.entry(wallet_address.clone()).or_default();

    wallet_tx_ids.push(tx_id);

    println!(
        "Burn transaction with amount {} at fee {} succeeded",
        amount, fee_per_gram
    );
}

fn flush_stdout(buffer: &Arc<Mutex<Vec<u8>>>) {
    // After each test we flush the stdout to the logs.
    info!(
        target: LOG_TARGET_STDOUT,
        "{}",
        str::from_utf8(&buffer.lock().unwrap()).unwrap()
    );
    buffer.lock().unwrap().clear();
}

fn main() {
    initialize_logging(
        &PathBuf::from("log4rs/cucumber.yml"),
        include_str!("../log4rs/cucumber.yml"),
    )
    .expect("logging not configured");
    let stdout_buffer = Arc::new(Mutex::new(Vec::<u8>::new()));
    #[cfg(test)]
    std::io::set_output_capture(Some(stdout_buffer.clone()));
    // Never move this line below the runtime creation!!! It will cause that any new thread created via task::spawn will
    // not be affected by the output capture.
    let stdout_buffer_clone = stdout_buffer.clone();
    let runtime = Runtime::new().unwrap();
    runtime.block_on(async {
        let world = TariWorld::cucumber()
        .repeat_failed()
        // following config needed to use eprint statements in the tests
        .max_concurrent_scenarios(5)
        //.with_writer(
        //    writer::Basic::raw(io::stdout(), writer::Coloring::Never, 0)
        //        .summarized()
        //        .assert_normalized(),
        //)
        .after(move |_feature, _rule, scenario, ev, maybe_world| {
            let stdout_buffer = stdout_buffer_clone.clone();
            Box::pin(async move {
                flush_stdout(&stdout_buffer);
                match ev {
                    ScenarioFinished::StepFailed(_capture_locations, _location, _error) => {
                        error!(target: LOG_TARGET, "Scenario failed");
                    },
                    ScenarioFinished::StepPassed => {
                        info!(target: LOG_TARGET, "Scenario was successful.");
                    },
                    ScenarioFinished::StepSkipped => {
                        warn!(target: LOG_TARGET, "Some steps were skipped.");
                    },
                    ScenarioFinished::BeforeHookFailed(_info) => {
                        error!(target: LOG_TARGET, "Before hook failed!");
                    },
                }
                if let Some(maybe_world) = maybe_world {
                    maybe_world.after(scenario).await;
                }
            })
        })
        .before(|_feature,_rule,scenario,_world| {
            Box::pin(async move {
                println!("{} : {}", scenario.keyword, scenario.name); // This will be printed into the stdout_buffer
                info!(target: LOG_TARGET, "Starting {} {}", scenario.keyword, scenario.name);
            })
        });
        world.run_and_exit("tests/features/").await;
    });

    // If by any chance we have anything in the stdout buffer just log it.
    flush_stdout(&stdout_buffer);
}<|MERGE_RESOLUTION|>--- conflicted
+++ resolved
@@ -43,7 +43,6 @@
 use tari_core::{
     blocks::Block,
     consensus::ConsensusManager,
-<<<<<<< HEAD
     covenants::Covenant,
     transactions::{
         tari_amount::MicroTari,
@@ -52,14 +51,10 @@
             OutputFeatures,
             OutputType,
             Transaction,
-            TransactionOutput,
             TransactionOutputVersion,
             UnblindedOutput,
         },
     },
-=======
-    transactions::transaction_components::{Transaction, UnblindedOutput},
->>>>>>> bc0e7af3
 };
 use tari_crypto::{commitment::HomomorphicCommitment, keys::PublicKey as PublicKeyTrait};
 use tari_integration_tests::error::GrpcBaseNodeError;
@@ -81,7 +76,6 @@
     SendShaAtomicSwapRequest,
     TransferRequest,
 };
-use tempfile::tempdir;
 use thiserror::Error;
 use tokio::runtime::Runtime;
 
@@ -95,13 +89,8 @@
         register_miner_process,
         MinerProcess,
     },
-<<<<<<< HEAD
-    transaction::build_transaction_with_output,
+    transaction::{build_transaction_with_output, build_transaction_with_output_and_fee},
     wallet_process::{create_wallet_client, get_default_cli, spawn_wallet, WalletProcess},
-=======
-    transaction::{build_transaction_with_output, build_transaction_with_output_and_fee},
-    wallet_process::{create_wallet_client, spawn_wallet, WalletProcess},
->>>>>>> bc0e7af3
 };
 
 pub const LOG_TARGET: &str = "cucumber";
@@ -2719,68 +2708,10 @@
     );
 }
 
-<<<<<<< HEAD
 #[then(expr = "I wait for wallet {word} to have less than {int} uT")]
 async fn wait_for_wallet_to_have_less_than_amount(world: &mut TariWorld, wallet: String, amount: u64) {
     let wallet_ps = world.wallets.get(&wallet).unwrap();
     let num_retries = 100;
-=======
-#[then(expr = "meddling with block template data from node {word} is not allowed")]
-async fn no_meddling_with_data(world: &mut TariWorld, node: String) {
-    let mut client = world.get_node_client(&node).await.unwrap();
-
-    // No meddling
-    let chain_tip = client.get_tip_info(Empty {}).await.unwrap().into_inner();
-    let current_height = chain_tip.metadata.unwrap().height_of_longest_chain;
-    let block = mine_block_before_submit(world, &mut client).await;
-    let _sumbmit_res = client.submit_block(block).await.unwrap();
-
-    let chain_tip = client.get_tip_info(Empty {}).await.unwrap().into_inner();
-    let new_height = chain_tip.metadata.unwrap().height_of_longest_chain;
-    assert_eq!(
-        current_height + 1,
-        new_height,
-        "validating that the chain increased by 1 from {} to {} but was actually {}",
-        current_height,
-        current_height + 1,
-        new_height
-    );
-
-    // Meddle with kernal_mmr_size
-    let mut block: Block = Block::try_from(mine_block_before_submit(world, &mut client).await).unwrap();
-    block.header.kernel_mmr_size += 1;
-    match client.submit_block(grpc::Block::try_from(block).unwrap()).await {
-        Ok(_) => panic!("The block should not have been valid"),
-        Err(e) => assert_eq!(
-            "Chain storage error: Validation error: Block validation error: MMR size for Kernel does not match. \
-             Expected: 3, received: 4"
-                .to_string(),
-            e.message()
-        ),
-    }
-
-    // Meddle with output_mmr_size
-    let mut block: Block = Block::try_from(mine_block_before_submit(world, &mut client).await).unwrap();
-    block.header.output_mmr_size += 1;
-    match client.submit_block(grpc::Block::try_from(block).unwrap()).await {
-        Ok(_) => panic!("The block should not have been valid"),
-        Err(e) => assert_eq!(
-            "Chain storage error: Validation error: Block validation error: MMR size for UTXO does not match. \
-             Expected: 3, received: 4"
-                .to_string(),
-            e.message()
-        ),
-    }
-}
-
-#[when(expr = "I print the cucumber world")]
-async fn print_world(world: &mut TariWorld) {
-    eprintln!();
-    eprintln!("======================================");
-    eprintln!("============= TEST NODES =============");
-    eprintln!("======================================");
-    eprintln!();
->>>>>>> bc0e7af3
 
     let mut client = wallet_ps.get_grpc_client().await.unwrap();
     let mut curr_amount = u64::MAX;
@@ -3548,6 +3479,54 @@
         "Burn transaction with amount {} at fee {} succeeded",
         amount, fee_per_gram
     );
+}
+
+#[then(expr = "meddling with block template data from node {word} is not allowed")]
+async fn no_meddling_with_data(world: &mut TariWorld, node: String) {
+    let mut client = world.get_node_client(&node).await.unwrap();
+
+    // No meddling
+    let chain_tip = client.get_tip_info(Empty {}).await.unwrap().into_inner();
+    let current_height = chain_tip.metadata.unwrap().height_of_longest_chain;
+    let block = mine_block_before_submit(world, &mut client).await;
+    let _sumbmit_res = client.submit_block(block).await.unwrap();
+
+    let chain_tip = client.get_tip_info(Empty {}).await.unwrap().into_inner();
+    let new_height = chain_tip.metadata.unwrap().height_of_longest_chain;
+    assert_eq!(
+        current_height + 1,
+        new_height,
+        "validating that the chain increased by 1 from {} to {} but was actually {}",
+        current_height,
+        current_height + 1,
+        new_height
+    );
+
+    // Meddle with kernal_mmr_size
+    let mut block: Block = Block::try_from(mine_block_before_submit(world, &mut client).await).unwrap();
+    block.header.kernel_mmr_size += 1;
+    match client.submit_block(grpc::Block::try_from(block).unwrap()).await {
+        Ok(_) => panic!("The block should not have been valid"),
+        Err(e) => assert_eq!(
+            "Chain storage error: Validation error: Block validation error: MMR size for Kernel does not match. \
+             Expected: 3, received: 4"
+                .to_string(),
+            e.message()
+        ),
+    }
+
+    // Meddle with output_mmr_size
+    let mut block: Block = Block::try_from(mine_block_before_submit(world, &mut client).await).unwrap();
+    block.header.output_mmr_size += 1;
+    match client.submit_block(grpc::Block::try_from(block).unwrap()).await {
+        Ok(_) => panic!("The block should not have been valid"),
+        Err(e) => assert_eq!(
+            "Chain storage error: Validation error: Block validation error: MMR size for UTXO does not match. \
+             Expected: 3, received: 4"
+                .to_string(),
+            e.message()
+        ),
+    }
 }
 
 fn flush_stdout(buffer: &Arc<Mutex<Vec<u8>>>) {
