//  Copyright 2021, The Tari Project
//
//  Redistribution and use in source and binary forms, with or without modification, are permitted provided that the
//  following conditions are met:
//
//  1. Redistributions of source code must retain the above copyright notice, this list of conditions and the following
//  disclaimer.
//
//  2. Redistributions in binary form must reproduce the above copyright notice, this list of conditions and the
//  following disclaimer in the documentation and/or other materials provided with the distribution.
//
//  3. Neither the name of the copyright holder nor the names of its contributors may be used to endorse or promote
//  products derived from this software without specific prior written permission.
//
//  THIS SOFTWARE IS PROVIDED BY THE COPYRIGHT HOLDERS AND CONTRIBUTORS "AS IS" AND ANY EXPRESS OR IMPLIED WARRANTIES,
//  INCLUDING, BUT NOT LIMITED TO, THE IMPLIED WARRANTIES OF MERCHANTABILITY AND FITNESS FOR A PARTICULAR PURPOSE ARE
//  DISCLAIMED. IN NO EVENT SHALL THE COPYRIGHT HOLDER OR CONTRIBUTORS BE LIABLE FOR ANY DIRECT, INDIRECT, INCIDENTAL,
//  SPECIAL, EXEMPLARY, OR CONSEQUENTIAL DAMAGES (INCLUDING, BUT NOT LIMITED TO, PROCUREMENT OF SUBSTITUTE GOODS OR
//  SERVICES; LOSS OF USE, DATA, OR PROFITS; OR BUSINESS INTERRUPTION) HOWEVER CAUSED AND ON ANY THEORY OF LIABILITY,
//  WHETHER IN CONTRACT, STRICT LIABILITY, OR TORT (INCLUDING NEGLIGENCE OR OTHERWISE) ARISING IN ANY WAY OUT OF THE
//  USE OF THIS SOFTWARE, EVEN IF ADVISED OF THE POSSIBILITY OF SUCH DAMAGE.
<<<<<<< HEAD
use serde::{Deserialize, Serialize};
=======
>>>>>>> 5b0c7c94
use tari_common_types::types::HashOutput;
use tari_crypto::tari_utilities::Hashable;

use crate::transactions::transaction::TransactionOutput;

#[allow(clippy::large_enum_variant)]
#[derive(Debug, Clone, PartialEq, Serialize, Deserialize)]
pub enum PrunedOutput {
    Pruned {
        output_hash: HashOutput,
        witness_hash: HashOutput,
    },
    NotPruned {
        output: TransactionOutput,
    },
}

impl PrunedOutput {
    pub fn is_pruned(&self) -> bool {
        matches!(self, PrunedOutput::Pruned { .. })
    }

    pub fn hash(&self) -> Vec<u8> {
        match self {
            PrunedOutput::Pruned {
                output_hash,
                witness_hash: _,
            } => output_hash.clone(),
            PrunedOutput::NotPruned { output } => output.hash(),
        }
    }

    pub fn as_transaction_output(&self) -> Option<&TransactionOutput> {
        match self {
            PrunedOutput::Pruned { .. } => None,
            PrunedOutput::NotPruned { output } => Some(output),
        }
    }

    pub fn into_unpruned_output(self) -> Option<TransactionOutput> {
        match self {
            PrunedOutput::Pruned { .. } => None,
            PrunedOutput::NotPruned { output } => Some(output),
        }
    }
}<|MERGE_RESOLUTION|>--- conflicted
+++ resolved
@@ -19,10 +19,6 @@
 //  SERVICES; LOSS OF USE, DATA, OR PROFITS; OR BUSINESS INTERRUPTION) HOWEVER CAUSED AND ON ANY THEORY OF LIABILITY,
 //  WHETHER IN CONTRACT, STRICT LIABILITY, OR TORT (INCLUDING NEGLIGENCE OR OTHERWISE) ARISING IN ANY WAY OUT OF THE
 //  USE OF THIS SOFTWARE, EVEN IF ADVISED OF THE POSSIBILITY OF SUCH DAMAGE.
-<<<<<<< HEAD
-use serde::{Deserialize, Serialize};
-=======
->>>>>>> 5b0c7c94
 use tari_common_types::types::HashOutput;
 use tari_crypto::tari_utilities::Hashable;
 
