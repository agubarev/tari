--- conflicted
+++ resolved
@@ -7,16 +7,10 @@
 edition = "2018"
 
 [dependencies]
-<<<<<<< HEAD
-tari_crypto = { git = "https://github.com/tari-project/tari-crypto.git", tag = "v0.15.7" }
-tari_utilities = { git = "https://github.com/tari-project/tari_utilities.git", tag="v0.4.7" }
-# TODO: remove this dependency and move Network into tari_common_types
-tari_common = { version = "^0.39", path = "../../common" }
-=======
 tari_crypto = { git = "https://github.com/tari-project/tari-crypto.git", tag = "v0.16.2" }
 tari_utilities = { git = "https://github.com/tari-project/tari_utilities.git", tag="v0.4.9" }
+# TODO: remove this dependency and move Network into tari_common_types
 tari_common = { version = "^0.40", path = "../../common" }
->>>>>>> 0bdb568f
 
 base64 = "0.13.0"
 digest = "0.9.0"
