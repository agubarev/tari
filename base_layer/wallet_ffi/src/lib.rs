--- conflicted
+++ resolved
@@ -210,31 +210,8 @@
     types::ValidationRetryStrategy,
     util::emoji::{emoji_set, EmojiId},
     Wallet,
-<<<<<<< HEAD
-    WalletConfig,
-};
-
-use crate::{enums::SeedWordPushResult, tasks::recovery_event_monitoring};
-use futures::StreamExt;
-use log4rs::append::{
-    rolling_file::{
-        policy::compound::{roll::fixed_window::FixedWindowRoller, trigger::size::SizeTrigger, CompoundPolicy},
-        RollingFileAppender,
-    },
-    Append,
-};
-use tari_comms_dht::envelope::Network as DhtNetwork;
-use tari_core::consensus::Network;
-use tari_p2p::transport::TransportType::Tor;
-use tari_wallet::{
-    error::WalletStorageError,
-    output_manager_service::protocols::txo_validation_protocol::TxoValidationType,
-    types::ValidationRetryStrategy,
-    util::emoji::EmojiIdError,
+    WalletSqlite,
     utxo_scanner_service::utxo_scanning::UtxoScannerService,
-=======
->>>>>>> f27cc244
-    WalletSqlite,
 };
 use tokio::runtime::Runtime;
 
@@ -2868,7 +2845,6 @@
         .datastore_path
         .join((*config).peer_database_name.clone())
         .with_extension("sqlite3");
-<<<<<<< HEAD
 
     debug!(target: LOG_TARGET, "Running Wallet database migrations");
     let (wallet_backend, transaction_backend, output_manager_backend, contacts_backend) =
@@ -2968,124 +2944,6 @@
                 shutdown,
             };
 
-=======
-
-    debug!(target: LOG_TARGET, "Running Wallet database migrations");
-    let (wallet_backend, transaction_backend, output_manager_backend, contacts_backend) =
-        match initialize_sqlite_database_backends(sql_database_path, passphrase_option) {
-            Ok((w, t, o, c)) => (w, t, o, c),
-            Err(e) => {
-                error = LibWalletError::from(WalletError::WalletStorageError(e)).code;
-                ptr::swap(error_out, &mut error as *mut c_int);
-                return ptr::null_mut();
-            },
-        };
-    debug!(target: LOG_TARGET, "Databases Initialized");
-
-    // Check to see if the comms private key needs to be read from the encrypted DB
-    if (*config).node_identity.secret_key() == &CommsSecretKey::default() {
-        let wallet_db = WalletDatabase::new(wallet_backend.clone());
-        let secret_key = match runtime.block_on(wallet_db.get_comms_secret_key()) {
-            Ok(sk_option) => match sk_option {
-                None => {
-                    error = LibWalletError::from(InterfaceError::MissingCommsPrivateKey).code;
-                    ptr::swap(error_out, &mut error as *mut c_int);
-                    return ptr::null_mut();
-                },
-                Some(sk) => sk,
-            },
-            Err(e) => {
-                error = LibWalletError::from(WalletError::WalletStorageError(e)).code;
-                ptr::swap(error_out, &mut error as *mut c_int);
-                return ptr::null_mut();
-            },
-        };
-        let ni = match NodeIdentity::new(
-            secret_key,
-            (*config).node_identity.public_address(),
-            PeerFeatures::COMMUNICATION_CLIENT,
-        ) {
-            Ok(n) => n,
-            Err(e) => {
-                error = LibWalletError::from(e).code;
-                ptr::swap(error_out, &mut error as *mut c_int);
-                return ptr::null_mut();
-            },
-        };
-        (*config).node_identity = Arc::new(ni);
-    }
-
-    let shutdown = Shutdown::new();
-
-    w = runtime.block_on(Wallet::new(
-        WalletConfig::new(
-            (*config).clone(),
-            factories,
-            Some(TransactionServiceConfig {
-                direct_send_timeout: (*config).dht.discovery_request_timeout,
-                ..Default::default()
-            }),
-            None,
-            Network::Stibbons,
-            None,
-            None,
-            None,
-        ),
-        wallet_backend,
-        transaction_backend.clone(),
-        output_manager_backend,
-        contacts_backend,
-        shutdown.to_signal(),
-    ));
-
-    match w {
-        Ok(mut w) => {
-            // lets ensure the wallet tor_id is saved
-            if let Some(hs) = w.comms.hidden_service() {
-                if let Err(e) = runtime.block_on(w.db.set_tor_identity(hs.tor_identity().clone())) {
-                    warn!(target: LOG_TARGET, "Could not save tor identity to db: {}", e);
-                }
-            }
-            // Start Callback Handler
-            let callback_handler = CallbackHandler::new(
-                TransactionDatabase::new(transaction_backend),
-                w.transaction_service.get_event_stream_fused(),
-                w.output_manager_service.get_event_stream_fused(),
-                w.dht_service.subscribe_dht_events().fuse(),
-                w.comms.shutdown_signal(),
-                w.comms.node_identity().public_key().clone(),
-                callback_received_transaction,
-                callback_received_transaction_reply,
-                callback_received_finalized_transaction,
-                callback_transaction_broadcast,
-                callback_transaction_mined,
-                callback_transaction_mined_unconfirmed,
-                callback_direct_send_result,
-                callback_store_and_forward_send_result,
-                callback_transaction_cancellation,
-                callback_utxo_validation_complete,
-                callback_stxo_validation_complete,
-                callback_invalid_txo_validation_complete,
-                callback_transaction_validation_complete,
-                callback_saf_messages_received,
-            );
-
-            runtime.spawn(callback_handler.start());
-
-            if let Err(e) = runtime.block_on(w.transaction_service.restart_transaction_protocols()) {
-                warn!(
-                    target: LOG_TARGET,
-                    "Could not restart transaction negotiation protocols: {:?}", e
-                );
-            }
-
-            let tari_wallet = TariWallet {
-                wallet: w,
-                runtime,
-                shutdown,
-            };
-
->>>>>>> f27cc244
             Box::into_raw(Box::new(tari_wallet))
         },
         Err(e) => {
