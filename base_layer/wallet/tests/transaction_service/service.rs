--- conflicted
+++ resolved
@@ -32,31 +32,6 @@
     SinkExt,
 };
 use prost::Message;
-<<<<<<< HEAD
-use rand::rngs::OsRng;
-use tari_crypto::{
-    commitment::HomomorphicCommitmentFactory,
-    common::Blake256,
-    inputs,
-    keys::{PublicKey as PK, SecretKey as SK},
-    script,
-    script::{ExecutionStack, TariScript},
-};
-use tempfile::tempdir;
-use tokio::{
-    runtime,
-    runtime::{Builder, Runtime},
-    sync::{broadcast, broadcast::channel},
-};
-
-use crate::{
-    support::{
-        comms_and_services::{create_dummy_message, get_next_memory_address, setup_comms_services},
-        rpc::{BaseNodeWalletRpcMockService, BaseNodeWalletRpcMockState},
-        utils::{make_input, TestParams},
-    },
-    transaction_service::transaction_protocols::add_transaction_to_database,
-=======
 use rand::{rngs::OsRng, RngCore};
 use std::{
     collections::HashMap,
@@ -64,7 +39,6 @@
     path::Path,
     sync::Arc,
     time::Duration,
->>>>>>> 43b20334
 };
 use tari_common_types::{
     chain_metadata::ChainMetadata,
@@ -5225,493 +5199,9 @@
 
     alice_connectivity.set_base_node(server_node_identity.to_peer());
 
-<<<<<<< HEAD
-    let amount_sent1 = 10000 * uT;
-
-    // Send Tx1
-    let tx_id1 = runtime
-        .block_on(alice_ts.send_transaction(
-            bob_node_identity.public_key().clone(),
-            amount_sent1,
-            None,
-            100 * uT,
-            "Testing Message".to_string(),
-        ))
-        .unwrap();
-    alice_outbound_service
-        .wait_call_count(2, Duration::from_secs(60))
-        .expect("Alice call wait 1");
-    let (_, _body) = alice_outbound_service.pop_call().unwrap();
-    let (_, body) = alice_outbound_service.pop_call().unwrap();
-
-    let envelope_body = EnvelopeBody::decode(body.to_vec().as_slice()).unwrap();
-    let tx_sender_msg: TransactionSenderMessage = envelope_body
-        .decode_part::<proto::TransactionSenderMessage>(1)
-        .unwrap()
-        .unwrap()
-        .try_into()
-        .unwrap();
-    match tx_sender_msg {
-        TransactionSenderMessage::Single(_) => (),
-        _ => {
-            panic!("Transaction is the not a single rounder sender variant");
-        },
-    };
-
-    runtime
-        .block_on(bob_tx_sender.send(create_dummy_message(
-            tx_sender_msg.into(),
-            alice_node_identity.public_key(),
-        )))
-        .unwrap();
-    bob_outbound_service
-        .wait_call_count(2, Duration::from_secs(60))
-        .expect("bob call wait 1");
-
-    let _ = bob_outbound_service.pop_call().unwrap();
-    let call = bob_outbound_service.pop_call().unwrap();
-
-    let envelope_body = EnvelopeBody::decode(&mut call.1.to_vec().as_slice()).unwrap();
-    let bob_tx_reply_msg1: RecipientSignedMessage = envelope_body
-        .decode_part::<proto::RecipientSignedMessage>(1)
-        .unwrap()
-        .unwrap()
-        .try_into()
-        .unwrap();
-
-    // Give Alice the tx reply to start the broadcast process.
-    runtime
-        .block_on(alice_tx_ack_sender.send(create_dummy_message(
-            bob_tx_reply_msg1.into(),
-            bob_node_identity.public_key(),
-        )))
-        .unwrap();
-
-    runtime.block_on(async {
-        let delay = sleep(Duration::from_secs(60));
-        tokio::pin!(delay);
-        let mut tx1_received = false;
-        loop {
-            tokio::select! {
-                event = alice_event_stream.recv() => {
-                     if let TransactionEvent::ReceivedTransactionReply(tx_id) = &*event.unwrap(){
-                        if tx_id == &tx_id1 {
-                            tx1_received = true;
-                            break;
-                        }
-                    }
-                },
-                () = &mut delay => {
-                    break;
-                },
-            }
-        }
-        assert!(tx1_received);
-    });
-
-    let alice_completed_tx1 = runtime
-        .block_on(alice_ts.get_completed_transactions())
-        .unwrap()
-        .remove(&tx_id1)
-        .expect("Transaction must be in collection");
-
-    assert_eq!(alice_completed_tx1.status, TransactionStatus::Completed);
-
-    let _ = runtime
-        .block_on(rpc_service_state.wait_pop_submit_transaction_calls(1, Duration::from_secs(20)))
-        .expect("Should receive a tx submission");
-    let _ = runtime
-        .block_on(rpc_service_state.wait_pop_transaction_query_calls(1, Duration::from_secs(20)))
-        .expect("Should receive a tx query");
-
-    // Setup new RPC Server
-    let new_server_node_identity = build_node_identity(PeerFeatures::COMMUNICATION_NODE);
-    let service = BaseNodeWalletRpcMockService::new();
-    let new_rpc_service_state = service.get_state();
-
-    let new_server = BaseNodeWalletRpcServer::new(service);
-    let protocol_name = new_server.as_protocol_name();
-
-    let mut new_mock_server = {
-        let _enter = runtime.handle().enter();
-        MockRpcServer::new(new_server, new_server_node_identity.clone())
-    };
-
-    {
-        let _enter = runtime.handle().enter();
-        new_mock_server.serve();
-    }
-
-    let connection =
-        runtime.block_on(new_mock_server.create_connection(new_server_node_identity.to_peer(), protocol_name.into()));
-    runtime.block_on(connectivity_mock_state.add_active_connection(connection));
-
-    // Set new Base Node response to be mined but unconfirmed
-    new_rpc_service_state.set_transaction_query_response(TxQueryResponse {
-        location: TxLocation::Mined,
-        block_hash: None,
-        confirmations: 1,
-        is_synced: true,
-        height_of_longest_chain: 0,
-    });
-
-    runtime
-        .block_on(alice_ts.set_base_node_public_key(new_server_node_identity.public_key().clone()))
-        .unwrap();
-
-    // Wait for 1 query
-    let _ = runtime
-        .block_on(new_rpc_service_state.wait_pop_transaction_query_calls(1, Duration::from_secs(60)))
-        .unwrap();
-
-    new_rpc_service_state.set_transaction_query_response(TxQueryResponse {
-        location: TxLocation::Mined,
-        block_hash: None,
-        confirmations: TransactionServiceConfig::default().num_confirmations_required,
-        is_synced: true,
-        height_of_longest_chain: 0,
-    });
-
-    runtime.block_on(async {
-        let delay = sleep(Duration::from_secs(60));
-        tokio::pin!(delay);
-        let mut tx_mined = false;
-        loop {
-            tokio::select! {
-                event = alice_event_stream.recv() => {
-                     if let TransactionEvent::TransactionMined(_) = &*event.unwrap(){
-                            tx_mined = true;
-                            break;
-                    }
-                },
-                () = &mut delay => {
-                    break;
-                },
-            }
-        }
-        assert!(tx_mined);
-    });
-}
-
-#[test]
-fn only_start_one_tx_broadcast_protocol_at_a_time() {
-    let mut runtime = Runtime::new().unwrap();
-    let factories = CryptoFactories::default();
-
-    let temp_dir = tempdir().unwrap();
-    let db_name = format!("{}.sqlite3", random::string(8).as_str());
-    let db_path = format!("{}/{}", temp_dir.path().to_str().unwrap(), db_name);
-    let connection = run_migration_and_create_sqlite_connection(&db_path).unwrap();
-    let backend = TransactionServiceSqliteDatabase::new(connection.clone(), None);
-
-    let kernel = KernelBuilder::new()
-        .with_excess(&factories.commitment.zero())
-        .with_signature(&Signature::default())
-        .build()
-        .unwrap();
-
-    let tx = Transaction::new(
-        vec![],
-        vec![],
-        vec![kernel],
-        PrivateKey::random(&mut OsRng),
-        PrivateKey::random(&mut OsRng),
-    );
-
-    let completed_tx1 = CompletedTransaction {
-        tx_id: 1.into(),
-        source_public_key: PublicKey::from_secret_key(&PrivateKey::random(&mut OsRng)),
-        destination_public_key: PublicKey::from_secret_key(&PrivateKey::random(&mut OsRng)),
-        amount: 5000 * uT,
-        fee: MicroTari::from(100),
-        transaction: tx,
-        status: TransactionStatus::Completed,
-        message: "Yo!".to_string(),
-        timestamp: Utc::now().naive_utc(),
-        cancelled: false,
-        direction: TransactionDirection::Outbound,
-        coinbase_block_height: None,
-        send_count: 0,
-        last_send_timestamp: None,
-        valid: true,
-        confirmations: None,
-        mined_height: None,
-    };
-
-    backend
-        .write(WriteOperation::Insert(DbKeyValuePair::CompletedTransaction(
-            completed_tx1.tx_id,
-            Box::new(completed_tx1),
-        )))
-        .unwrap();
-
-    let (mut alice_ts, _, _, _, _, _, _, _, _, _shutdown, _mock_rpc_server, server_node_identity, rpc_service_state) =
-        setup_transaction_service_no_comms(&mut runtime, factories, connection, None);
-
-    runtime
-        .block_on(alice_ts.set_base_node_public_key(server_node_identity.public_key().clone()))
-        .unwrap();
-
-    assert!(runtime.block_on(alice_ts.restart_broadcast_protocols()).is_ok());
-    assert!(runtime.block_on(alice_ts.restart_broadcast_protocols()).is_ok());
-
-    let tx_submit_calls =
-        runtime.block_on(rpc_service_state.wait_pop_submit_transaction_calls(2, Duration::from_secs(2)));
-    assert!(tx_submit_calls.is_err(), "Should not be 2 calls made");
-}
-
-#[test]
-fn dont_broadcast_invalid_transactions() {
-    let mut runtime = Runtime::new().unwrap();
-    let factories = CryptoFactories::default();
-
-    let temp_dir = tempdir().unwrap();
-    let db_name = format!("{}.sqlite3", random::string(8).as_str());
-    let db_path = format!("{}/{}", temp_dir.path().to_str().unwrap(), db_name);
-    let connection = run_migration_and_create_sqlite_connection(&db_path).unwrap();
-    let backend = TransactionServiceSqliteDatabase::new(connection.clone(), None);
-
-    let kernel = KernelBuilder::new()
-        .with_excess(&factories.commitment.zero())
-        .with_signature(&Signature::default())
-        .build()
-        .unwrap();
-
-    let tx = Transaction::new(
-        vec![],
-        vec![],
-        vec![kernel],
-        PrivateKey::random(&mut OsRng),
-        PrivateKey::random(&mut OsRng),
-    );
-
-    let completed_tx1 = CompletedTransaction {
-        tx_id: 1.into(),
-        source_public_key: PublicKey::from_secret_key(&PrivateKey::random(&mut OsRng)),
-        destination_public_key: PublicKey::from_secret_key(&PrivateKey::random(&mut OsRng)),
-        amount: 5000 * uT,
-        fee: MicroTari::from(100),
-        transaction: tx,
-        status: TransactionStatus::Completed,
-        message: "Yo!".to_string(),
-        timestamp: Utc::now().naive_utc(),
-        cancelled: false,
-        direction: TransactionDirection::Outbound,
-        coinbase_block_height: None,
-        send_count: 0,
-        last_send_timestamp: None,
-        valid: false,
-        confirmations: None,
-        mined_height: None,
-    };
-
-    backend
-        .write(WriteOperation::Insert(DbKeyValuePair::CompletedTransaction(
-            completed_tx1.tx_id,
-            Box::new(completed_tx1),
-        )))
-        .unwrap();
-
-    let (mut alice_ts, _, _, _, _, _, _, _, _, _shutdown, _mock_rpc_server, server_node_identity, rpc_service_state) =
-        setup_transaction_service_no_comms(&mut runtime, factories, connection, None);
-
-    runtime
-        .block_on(alice_ts.set_base_node_public_key(server_node_identity.public_key().clone()))
-        .unwrap();
-
-=======
->>>>>>> 43b20334
     assert!(runtime.block_on(alice_ts.restart_broadcast_protocols()).is_ok());
 
     let tx_submit_calls =
         runtime.block_on(rpc_service_state.wait_pop_submit_transaction_calls(1, Duration::from_secs(5)));
     assert!(tx_submit_calls.is_err(), "Should be no calls made");
-<<<<<<< HEAD
-}
-
-#[test]
-fn start_validation_protocol_then_broadcast_protocol_change_base_node() {
-    let mut runtime = Runtime::new().unwrap();
-    let factories = CryptoFactories::default();
-
-    let temp_dir = tempdir().unwrap();
-    let db_name = format!("{}.sqlite3", random::string(8).as_str());
-    let db_path = format!("{}/{}", temp_dir.path().to_str().unwrap(), db_name);
-    let connection = run_migration_and_create_sqlite_connection(&db_path).unwrap();
-    let tx_backend = TransactionServiceSqliteDatabase::new(connection.clone(), None);
-
-    let db = TransactionDatabase::new(tx_backend);
-
-    runtime.block_on(add_transaction_to_database(
-        1.into(),
-        10 * T,
-        true,
-        Some(TransactionStatus::MinedConfirmed),
-        db.clone(),
-    ));
-
-    runtime.block_on(add_transaction_to_database(
-        2.into(),
-        2 * T,
-        false,
-        Some(TransactionStatus::MinedConfirmed),
-        db.clone(),
-    ));
-    runtime.block_on(add_transaction_to_database(
-        3.into(),
-        3 * T,
-        true,
-        Some(TransactionStatus::Completed),
-        db.clone(),
-    ));
-
-    runtime.block_on(add_transaction_to_database(
-        4.into(),
-        4 * T,
-        true,
-        Some(TransactionStatus::MinedConfirmed),
-        db.clone(),
-    ));
-
-    runtime.block_on(add_transaction_to_database(
-        5.into(),
-        5 * T,
-        false,
-        Some(TransactionStatus::MinedConfirmed),
-        db.clone(),
-    ));
-    runtime.block_on(add_transaction_to_database(
-        6.into(),
-        6 * T,
-        true,
-        Some(TransactionStatus::MinedConfirmed),
-        db,
-    ));
-
-    let (
-        mut alice_ts,
-        _,
-        _,
-        connectivity_mock_state,
-        _,
-        _,
-        _,
-        _,
-        _,
-        _shutdown,
-        _mock_rpc_server,
-        server_node_identity,
-        mut rpc_service_state,
-    ) = setup_transaction_service_no_comms(&mut runtime, factories, connection, None);
-
-    rpc_service_state.set_transaction_query_response(TxQueryResponse {
-        location: TxLocation::Mined,
-        block_hash: None,
-        confirmations: 1,
-        is_synced: true,
-        height_of_longest_chain: 0,
-    });
-    rpc_service_state.set_response_delay(Some(Duration::from_secs(2)));
-
-    runtime
-        .block_on(alice_ts.set_base_node_public_key(server_node_identity.public_key().clone()))
-        .unwrap();
-
-    runtime
-        .block_on(start_transaction_validation_and_broadcast_protocols(
-            alice_ts.clone(),
-            ValidationRetryStrategy::UntilSuccess,
-        ))
-        .expect("Validation should start");
-
-    let _tx_batch_query_calls =
-        runtime.block_on(rpc_service_state.wait_pop_transaction_batch_query_calls(1, Duration::from_secs(60)));
-
-    let _tx_submit_calls =
-        runtime.block_on(rpc_service_state.wait_pop_submit_transaction_calls(1, Duration::from_secs(60)));
-
-    let _tx_query_calls =
-        runtime.block_on(rpc_service_state.wait_pop_transaction_query_calls(7, Duration::from_secs(60)));
-
-    let completed_txs = runtime.block_on(alice_ts.get_completed_transactions()).unwrap();
-
-    assert_eq!(completed_txs.len(), 6);
-
-    for (_, tx) in completed_txs.iter() {
-        assert_eq!(tx.status, TransactionStatus::MinedUnconfirmed);
-        assert!(tx.valid);
-    }
-
-    let new_server_node_identity = build_node_identity(PeerFeatures::COMMUNICATION_NODE);
-    let service = BaseNodeWalletRpcMockService::new();
-    let mut new_rpc_service_state = service.get_state();
-
-    let new_server = BaseNodeWalletRpcServer::new(service);
-    let protocol_name = new_server.as_protocol_name();
-
-    let mut new_mock_server = {
-        let _enter = runtime.handle().enter();
-        MockRpcServer::new(new_server, new_server_node_identity.clone())
-    };
-
-    {
-        let _enter = runtime.handle().enter();
-        new_mock_server.serve();
-    }
-
-    let connection =
-        runtime.block_on(new_mock_server.create_connection(new_server_node_identity.to_peer(), protocol_name.into()));
-    runtime.block_on(connectivity_mock_state.add_active_connection(connection));
-
-    // Set new Base Node response to be mined but unconfirmed
-    new_rpc_service_state.set_transaction_query_response(TxQueryResponse {
-        location: TxLocation::NotStored,
-        block_hash: None,
-        confirmations: 1,
-        is_synced: true,
-        height_of_longest_chain: 0,
-    });
-
-    new_rpc_service_state.set_response_delay(Some(Duration::from_secs(2)));
-
-    runtime
-        .block_on(alice_ts.set_base_node_public_key(new_server_node_identity.public_key().clone()))
-        .unwrap();
-
-    runtime
-        .block_on(alice_ts.validate_transactions(ValidationRetryStrategy::UntilSuccess))
-        .unwrap();
-
-    let _tx_batch_query_calls =
-        runtime.block_on(new_rpc_service_state.wait_pop_transaction_batch_query_calls(1, Duration::from_secs(60)));
-
-    rpc_service_state.set_transaction_query_response(TxQueryResponse {
-        location: TxLocation::Mined,
-        block_hash: None,
-        confirmations: TransactionServiceConfig::default().num_confirmations_required,
-        is_synced: true,
-        height_of_longest_chain: 0,
-    });
-
-    runtime
-        .block_on(alice_ts.set_base_node_public_key(server_node_identity.public_key().clone()))
-        .unwrap();
-
-    runtime
-        .block_on(alice_ts.validate_transactions(ValidationRetryStrategy::UntilSuccess))
-        .unwrap();
-
-    let _tx_batch_query_calls =
-        runtime.block_on(rpc_service_state.wait_pop_transaction_batch_query_calls(6, Duration::from_secs(30)));
-
-    let completed_txs = runtime.block_on(alice_ts.get_completed_transactions()).unwrap();
-
-    assert_eq!(completed_txs.len(), 6);
-
-    for (_, tx) in completed_txs.iter() {
-        assert_eq!(tx.status, TransactionStatus::MinedConfirmed);
-        assert!(tx.valid);
-    }
-=======
->>>>>>> 43b20334
 }