--- conflicted
+++ resolved
@@ -20,15 +20,6 @@
 // WHETHER IN CONTRACT, STRICT LIABILITY, OR TORT (INCLUDING NEGLIGENCE OR OTHERWISE) ARISING IN ANY WAY OUT OF THE
 // USE OF THIS SOFTWARE, EVEN IF ADVISED OF THE POSSIBILITY OF SUCH DAMAGE.
 
-<<<<<<< HEAD
-use crate::transaction_service::{
-    error::{TransactionServiceError, TransactionServiceProtocolError},
-    handle::TransactionEvent,
-    service::TransactionServiceResources,
-    storage::{
-        database::TransactionBackend,
-        models::{CompletedTransaction, TransactionStatus},
-=======
 use crate::{
     connectivity_service::WalletConnectivityInterface,
     output_manager_service::TxId,
@@ -40,7 +31,6 @@
             database::TransactionBackend,
             models::{CompletedTransaction, TransactionStatus},
         },
->>>>>>> 43b20334
     },
 };
 use futures::FutureExt;
@@ -91,19 +81,7 @@
     }
 
     /// The task that defines the execution of the protocol.
-<<<<<<< HEAD
-    pub async fn execute(mut self) -> Result<TxId, TransactionServiceProtocolError> {
-        let mut timeout_update_receiver = self.timeout_update_receiver.take().ok_or_else(|| {
-            TransactionServiceProtocolError::new(self.tx_id, TransactionServiceError::InvalidStateError)
-        })?;
-
-        let mut base_node_update_receiver = self.base_node_update_receiver.take().ok_or_else(|| {
-            TransactionServiceProtocolError::new(self.tx_id, TransactionServiceError::InvalidStateError)
-        })?;
-
-=======
     pub async fn execute(mut self) -> Result<u64, TransactionServiceProtocolError> {
->>>>>>> 43b20334
         let mut shutdown = self.resources.shutdown_signal.clone();
         let mut current_base_node_watcher = self.resources.connectivity.get_current_base_node_watcher();
         let mut timeout_update_receiver = self.timeout_update_receiver.clone();
