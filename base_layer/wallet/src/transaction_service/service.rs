// Copyright 2019. The Tari Project
//
// Redistribution and use in source and binary forms, with or without modification, are permitted provided that the
// following conditions are met:
//
// 1. Redistributions of source code must retain the above copyright notice, this list of conditions and the following
// disclaimer.
//
// 2. Redistributions in binary form must reproduce the above copyright notice, this list of conditions and the
// following disclaimer in the documentation and/or other materials provided with the distribution.
//
// 3. Neither the name of the copyright holder nor the names of its contributors may be used to endorse or promote
// products derived from this software without specific prior written permission.
//
// THIS SOFTWARE IS PROVIDED BY THE COPYRIGHT HOLDERS AND CONTRIBUTORS "AS IS" AND ANY EXPRESS OR IMPLIED WARRANTIES,
// INCLUDING, BUT NOT LIMITED TO, THE IMPLIED WARRANTIES OF MERCHANTABILITY AND FITNESS FOR A PARTICULAR PURPOSE ARE
// DISCLAIMED. IN NO EVENT SHALL THE COPYRIGHT HOLDER OR CONTRIBUTORS BE LIABLE FOR ANY DIRECT, INDIRECT, INCIDENTAL,
// SPECIAL, EXEMPLARY, OR CONSEQUENTIAL DAMAGES (INCLUDING, BUT NOT LIMITED TO, PROCUREMENT OF SUBSTITUTE GOODS OR
// SERVICES; LOSS OF USE, DATA, OR PROFITS; OR BUSINESS INTERRUPTION) HOWEVER CAUSED AND ON ANY THEORY OF LIABILITY,
// WHETHER IN CONTRACT, STRICT LIABILITY, OR TORT (INCLUDING NEGLIGENCE OR OTHERWISE) ARISING IN ANY WAY OUT OF THE
// USE OF THIS SOFTWARE, EVEN IF ADVISED OF THE POSSIBILITY OF SUCH DAMAGE.

use std::{
    collections::{HashMap, HashSet},
    convert::TryInto,
    sync::Arc,
    time::{Duration, Instant},
};

use chrono::{NaiveDateTime, Utc};
use digest::Digest;
use futures::{pin_mut, stream::FuturesUnordered, Stream, StreamExt};
use log::*;
use rand::rngs::OsRng;
use sha2::Sha256;
use tari_common_types::{
    transaction::{ImportStatus, TransactionDirection, TransactionStatus, TxId},
    types::{PrivateKey, PublicKey, Signature},
};
use tari_comms::{peer_manager::NodeIdentity, types::CommsPublicKey};
use tari_comms_dht::outbound::OutboundMessageRequester;
use tari_core::{
    covenants::Covenant,
    mempool::FeePerGramStat,
    proto::base_node as base_node_proto,
    transactions::{
        tari_amount::MicroTari,
        transaction_components::{
            EncryptedValue,
            KernelFeatures,
            OutputFeatures,
            Transaction,
            TransactionOutput,
            UnblindedOutput,
        },
        transaction_protocol::{
            proto::protocol as proto,
            recipient::RecipientSignedMessage,
            sender::TransactionSenderMessage,
            RewindData,
            TransactionMetadata,
        },
        CryptoFactories,
        ReceiverTransactionProtocol,
    },
};
use tari_crypto::{
    commitment::HomomorphicCommitmentFactory,
    keys::{DiffieHellmanSharedSecret, PublicKey as PKtrait, SecretKey},
    tari_utilities::ByteArray,
};
use tari_p2p::domain_message::DomainMessage;
use tari_script::{inputs, script, TariScript};
use tari_service_framework::{reply_channel, reply_channel::Receiver};
use tari_shutdown::ShutdownSignal;
use tokio::{
    sync::{mpsc, mpsc::Sender, oneshot},
    task::JoinHandle,
};

use crate::{
    base_node_service::handle::{BaseNodeEvent, BaseNodeServiceHandle},
    connectivity_service::WalletConnectivityInterface,
    output_manager_service::{
        handle::{OutputManagerEvent, OutputManagerHandle},
        storage::models::SpendingPriority,
        UtxoSelectionCriteria,
    },
    storage::database::{WalletBackend, WalletDatabase},
    transaction_service::{
        config::TransactionServiceConfig,
        error::{TransactionServiceError, TransactionServiceProtocolError},
        handle::{
            FeePerGramStatsResponse,
            TransactionEvent,
            TransactionEventSender,
            TransactionServiceRequest,
            TransactionServiceResponse,
        },
        protocols::{
            transaction_broadcast_protocol::TransactionBroadcastProtocol,
            transaction_receive_protocol::{TransactionReceiveProtocol, TransactionReceiveProtocolStage},
            transaction_send_protocol::{TransactionSendProtocol, TransactionSendProtocolStage},
            transaction_validation_protocol::TransactionValidationProtocol,
        },
        storage::{
            database::{TransactionBackend, TransactionDatabase},
            models::{CompletedTransaction, TxCancellationReason},
        },
        tasks::{
            check_faux_transaction_status::check_faux_transactions,
            send_finalized_transaction::send_finalized_transaction_message,
            send_transaction_cancelled::send_transaction_cancelled_message,
            send_transaction_reply::send_transaction_reply,
        },
        utc::utc_duration_since,
    },
    types::WalletHasher,
    util::watch::Watch,
    utxo_scanner_service::RECOVERY_KEY,
    OperationId,
    WalletSecretKeysDomainHasher,
};

const LOG_TARGET: &str = "wallet::transaction_service::service";

/// TransactionService allows for the management of multiple inbound and outbound transaction protocols
/// which are uniquely identified by a tx_id. The TransactionService generates and accepts the various protocol
/// messages and applies them to the appropriate protocol instances based on the tx_id.
/// The TransactionService allows for the sending of transactions to single receivers, when the appropriate recipient
/// response is handled the transaction is completed and moved to the completed_transaction buffer.
/// The TransactionService will accept inbound transactions and generate a reply. Received transactions will remain
/// in the pending_inbound_transactions buffer.
/// # Fields
/// `pending_outbound_transactions` - List of transaction protocols sent by this client and waiting response from the
/// recipient
/// `pending_inbound_transactions` - List of transaction protocols that have been received and responded to.
/// `completed_transaction` - List of sent transactions that have been responded to and are completed.

pub struct TransactionService<
    TTxStream,
    TTxReplyStream,
    TTxFinalizedStream,
    BNResponseStream,
    TBackend,
    TTxCancelledStream,
    TWalletBackend,
    TWalletConnectivity,
> {
    config: TransactionServiceConfig,
    db: TransactionDatabase<TBackend>,
    output_manager_service: OutputManagerHandle,
    transaction_stream: Option<TTxStream>,
    transaction_reply_stream: Option<TTxReplyStream>,
    transaction_finalized_stream: Option<TTxFinalizedStream>,
    base_node_response_stream: Option<BNResponseStream>,
    transaction_cancelled_stream: Option<TTxCancelledStream>,
    request_stream: Option<
        reply_channel::Receiver<TransactionServiceRequest, Result<TransactionServiceResponse, TransactionServiceError>>,
    >,
    event_publisher: TransactionEventSender,
    node_identity: Arc<NodeIdentity>,
    resources: TransactionServiceResources<TBackend, TWalletConnectivity>,
    pending_transaction_reply_senders: HashMap<TxId, Sender<(CommsPublicKey, RecipientSignedMessage)>>,
    base_node_response_senders: HashMap<TxId, (TxId, Sender<base_node_proto::BaseNodeServiceResponse>)>,
    send_transaction_cancellation_senders: HashMap<TxId, oneshot::Sender<()>>,
    finalized_transaction_senders: HashMap<TxId, Sender<(CommsPublicKey, TxId, Transaction)>>,
    receiver_transaction_cancellation_senders: HashMap<TxId, oneshot::Sender<()>>,
    active_transaction_broadcast_protocols: HashSet<TxId>,
    timeout_update_watch: Watch<Duration>,
    wallet_db: WalletDatabase<TWalletBackend>,
    base_node_service: BaseNodeServiceHandle,
    last_seen_tip_height: Option<u64>,
}

impl<
        TTxStream,
        TTxReplyStream,
        TTxFinalizedStream,
        BNResponseStream,
        TBackend,
        TTxCancelledStream,
        TWalletBackend,
        TWalletConnectivity,
    >
    TransactionService<
        TTxStream,
        TTxReplyStream,
        TTxFinalizedStream,
        BNResponseStream,
        TBackend,
        TTxCancelledStream,
        TWalletBackend,
        TWalletConnectivity,
    >
where
    TTxStream: Stream<Item = DomainMessage<proto::TransactionSenderMessage>>,
    TTxReplyStream: Stream<Item = DomainMessage<proto::RecipientSignedMessage>>,
    TTxFinalizedStream: Stream<Item = DomainMessage<proto::TransactionFinalizedMessage>>,
    BNResponseStream: Stream<Item = DomainMessage<base_node_proto::BaseNodeServiceResponse>>,
    TTxCancelledStream: Stream<Item = DomainMessage<proto::TransactionCancelledMessage>>,
    TBackend: TransactionBackend + 'static,
    TWalletBackend: WalletBackend + 'static,
    TWalletConnectivity: WalletConnectivityInterface,
{
    pub fn new(
        config: TransactionServiceConfig,
        db: TransactionDatabase<TBackend>,
        wallet_db: WalletDatabase<TWalletBackend>,
        request_stream: Receiver<
            TransactionServiceRequest,
            Result<TransactionServiceResponse, TransactionServiceError>,
        >,
        transaction_stream: TTxStream,
        transaction_reply_stream: TTxReplyStream,
        transaction_finalized_stream: TTxFinalizedStream,
        base_node_response_stream: BNResponseStream,
        transaction_cancelled_stream: TTxCancelledStream,
        output_manager_service: OutputManagerHandle,
        outbound_message_service: OutboundMessageRequester,
        connectivity: TWalletConnectivity,
        event_publisher: TransactionEventSender,
        node_identity: Arc<NodeIdentity>,
        factories: CryptoFactories,
        shutdown_signal: ShutdownSignal,
        base_node_service: BaseNodeServiceHandle,
    ) -> Self {
        // Collect the resources that all protocols will need so that they can be neatly cloned as the protocols are
        // spawned.
        let resources = TransactionServiceResources {
            db: db.clone(),
            output_manager_service: output_manager_service.clone(),
            outbound_message_service,
            connectivity,
            event_publisher: event_publisher.clone(),
            node_identity: node_identity.clone(),
            factories,
            config: config.clone(),

            shutdown_signal,
        };
        let power_mode = PowerMode::default();
        let timeout = match power_mode {
            PowerMode::Low => config.low_power_polling_timeout,
            PowerMode::Normal => config.broadcast_monitoring_timeout,
        };
        let timeout_update_watch = Watch::new(timeout);

        Self {
            config,
            db,
            output_manager_service,
            transaction_stream: Some(transaction_stream),
            transaction_reply_stream: Some(transaction_reply_stream),
            transaction_finalized_stream: Some(transaction_finalized_stream),
            base_node_response_stream: Some(base_node_response_stream),
            transaction_cancelled_stream: Some(transaction_cancelled_stream),
            request_stream: Some(request_stream),
            event_publisher,
            node_identity,
            resources,
            pending_transaction_reply_senders: HashMap::new(),
            base_node_response_senders: HashMap::new(),
            send_transaction_cancellation_senders: HashMap::new(),
            finalized_transaction_senders: HashMap::new(),
            receiver_transaction_cancellation_senders: HashMap::new(),
            active_transaction_broadcast_protocols: HashSet::new(),
            timeout_update_watch,
            base_node_service,
            wallet_db,
            last_seen_tip_height: None,
        }
    }

    #[allow(clippy::too_many_lines)]
    pub async fn start(mut self) -> Result<(), TransactionServiceError> {
        let request_stream = self
            .request_stream
            .take()
            .expect("Transaction Service initialized without request_stream")
            .fuse();
        pin_mut!(request_stream);
        let transaction_stream = self
            .transaction_stream
            .take()
            .expect("Transaction Service initialized without transaction_stream")
            .fuse();
        pin_mut!(transaction_stream);
        let transaction_reply_stream = self
            .transaction_reply_stream
            .take()
            .expect("Transaction Service initialized without transaction_reply_stream")
            .fuse();
        pin_mut!(transaction_reply_stream);
        let transaction_finalized_stream = self
            .transaction_finalized_stream
            .take()
            .expect("Transaction Service initialized without transaction_finalized_stream")
            .fuse();
        pin_mut!(transaction_finalized_stream);
        let base_node_response_stream = self
            .base_node_response_stream
            .take()
            .expect("Transaction Service initialized without base_node_response_stream")
            .fuse();
        pin_mut!(base_node_response_stream);
        let transaction_cancelled_stream = self
            .transaction_cancelled_stream
            .take()
            .expect("Transaction Service initialized without transaction_cancelled_stream")
            .fuse();
        pin_mut!(transaction_cancelled_stream);

        let mut shutdown = self.resources.shutdown_signal.clone();

        let mut send_transaction_protocol_handles: FuturesUnordered<
            JoinHandle<Result<TransactionSendResult, TransactionServiceProtocolError<TxId>>>,
        > = FuturesUnordered::new();

        let mut receive_transaction_protocol_handles: FuturesUnordered<
            JoinHandle<Result<TxId, TransactionServiceProtocolError<TxId>>>,
        > = FuturesUnordered::new();

        let mut transaction_broadcast_protocol_handles: FuturesUnordered<
            JoinHandle<Result<TxId, TransactionServiceProtocolError<TxId>>>,
        > = FuturesUnordered::new();

        let mut transaction_validation_protocol_handles: FuturesUnordered<
            JoinHandle<Result<OperationId, TransactionServiceProtocolError<OperationId>>>,
        > = FuturesUnordered::new();

        let mut base_node_service_event_stream = self.base_node_service.get_event_stream();
        let mut output_manager_event_stream = self.output_manager_service.get_event_stream();

        debug!(target: LOG_TARGET, "Transaction Service started");
        loop {
            tokio::select! {
                event = output_manager_event_stream.recv() => {
                    match event {
                        Ok(msg) => self.handle_output_manager_service_event(msg).await,
                        Err(e) => debug!(target: LOG_TARGET, "Lagging read on base node event broadcast channel: {}", e),
                    };
                },
                // Base Node Monitoring Service event
                event = base_node_service_event_stream.recv() => {
                    match event {
                        Ok(msg) => self.handle_base_node_service_event(msg, &mut transaction_validation_protocol_handles).await,
                        Err(e) => debug!(target: LOG_TARGET, "Lagging read on base node event broadcast channel: {}", e),
                    };
                },
                //Incoming request
                Some(request_context) = request_stream.next() => {
                    // TODO: Remove time measurements; this is to aid in system testing only #LOGGED
                    let start = Instant::now();
                    let (request, reply_tx) = request_context.split();
                    let event = format!("Handling Service API Request ({})", request);
                    trace!(target: LOG_TARGET, "{}", event);
                    let _result = self.handle_request(request,
                        &mut send_transaction_protocol_handles,
                        &mut receive_transaction_protocol_handles,
                        &mut transaction_broadcast_protocol_handles,
                        &mut transaction_validation_protocol_handles,
                        reply_tx,
                    ).await.map_err(|e| {
                        warn!(target: LOG_TARGET, "Error handling request: {:?}", e);
                        e
                    });
                    trace!(target: LOG_TARGET,
                        "{}, processed in {}ms",
                        event,
                        start.elapsed().as_millis()
                    );
                },
                // Incoming Transaction messages from the Comms layer
                Some(msg) = transaction_stream.next() => {
                    // TODO: Remove time measurements; this is to aid in system testing only #LOGGED
                    let start = Instant::now();
                    let (origin_public_key, inner_msg) = msg.clone().into_origin_and_inner();
                    trace!(target: LOG_TARGET, "Handling Transaction Message, Trace: {}", msg.dht_header.message_tag);

                    let result  = self.accept_transaction(origin_public_key, inner_msg,
                        msg.dht_header.message_tag.as_value(), &mut receive_transaction_protocol_handles);

                    match result {
                        Err(TransactionServiceError::RepeatedMessageError) => {
                            trace!(target: LOG_TARGET, "A repeated Transaction message was received, Trace: {}",
                            msg.dht_header.message_tag);
                        }
                        Err(e) => {
                            warn!(target: LOG_TARGET, "Failed to handle incoming Transaction message: {} for NodeID: {}, Trace: {}",
                                e, self.node_identity.node_id().short_str(), msg.dht_header.message_tag);
                            let _size = self.event_publisher.send(Arc::new(TransactionEvent::Error(format!("Error handling \
                                Transaction Sender message: {:?}", e).to_string())));
                        }
                        _ => (),
                    }
                    trace!(target: LOG_TARGET,
                        "Handling Transaction Message, Trace: {}, processed in {}ms",
                        msg.dht_header.message_tag,
                        start.elapsed().as_millis(),
                    );
                },
                 // Incoming Transaction Reply messages from the Comms layer
                Some(msg) = transaction_reply_stream.next() => {
                    // TODO: Remove time measurements; this is to aid in system testing only  #LOGGED
                    let start = Instant::now();
                    let (origin_public_key, inner_msg) = msg.clone().into_origin_and_inner();
                    trace!(target: LOG_TARGET, "Handling Transaction Reply Message, Trace: {}", msg.dht_header.message_tag);
                    let result = self.accept_recipient_reply(origin_public_key, inner_msg).await;

                    match result {
                        Err(TransactionServiceError::TransactionDoesNotExistError) => {
                            trace!(target: LOG_TARGET, "Unable to handle incoming Transaction Reply message from NodeId: \
                            {} due to Transaction not existing. This usually means the message was a repeated message \
                            from Store and Forward, Trace: {}", self.node_identity.node_id().short_str(),
                            msg.dht_header.message_tag);
                        },
                        Err(e) => {
                            warn!(target: LOG_TARGET, "Failed to handle incoming Transaction Reply message: {} \
                            for NodeId: {}, Trace: {}", e, self.node_identity.node_id().short_str(),
                            msg.dht_header.message_tag);
                            let _size = self.event_publisher.send(Arc::new(TransactionEvent::Error("Error handling \
                            Transaction Recipient Reply message".to_string())));
                        },
                        Ok(_) => (),
                    }
                    trace!(target: LOG_TARGET,
                        "Handling Transaction Reply Message, Trace: {}, processed in {}ms",
                        msg.dht_header.message_tag,
                        start.elapsed().as_millis(),
                    );
                },
               // Incoming Finalized Transaction messages from the Comms layer
                Some(msg) = transaction_finalized_stream.next() => {
                    // TODO: Remove time measurements; this is to aid in system testing only  #LOGGED
                    let start = Instant::now();
                    let (origin_public_key, inner_msg) = msg.clone().into_origin_and_inner();
                    trace!(target: LOG_TARGET,
                        "Handling Transaction Finalized Message, Trace: {}",
                        msg.dht_header.message_tag.as_value()
                    );
                    let result = self.accept_finalized_transaction(
                        origin_public_key,
                        inner_msg,
                        &mut receive_transaction_protocol_handles,
                    ).await;

                    match result {
                        Err(TransactionServiceError::TransactionDoesNotExistError) => {
                            trace!(target: LOG_TARGET, "Unable to handle incoming Finalized Transaction message from NodeId: \
                            {} due to Transaction not existing. This usually means the message was a repeated message \
                            from Store and Forward, Trace: {}", self.node_identity.node_id().short_str(),
                            msg.dht_header.message_tag);
                        },
                       Err(e) => {
                            warn!(target: LOG_TARGET, "Failed to handle incoming Transaction Finalized message: {} \
                            for NodeID: {}, Trace: {}", e , self.node_identity.node_id().short_str(),
                            msg.dht_header.message_tag.as_value());
                            let _size = self.event_publisher.send(Arc::new(TransactionEvent::Error("Error handling Transaction \
                            Finalized message".to_string(),)));
                       },
                       Ok(_) => ()
                    }
                    trace!(target: LOG_TARGET,
                        "Handling Transaction Finalized Message, Trace: {}, processed in {}ms",
                        msg.dht_header.message_tag.as_value(),
                        start.elapsed().as_millis(),
                    );
                },
                // Incoming messages from the Comms layer
                Some(msg) = base_node_response_stream.next() => {
                    // TODO: Remove time measurements; this is to aid in system testing only  #LOGGED
                    let start = Instant::now();
                    let (origin_public_key, inner_msg) = msg.clone().into_origin_and_inner();
                    trace!(target: LOG_TARGET, "Handling Base Node Response, Trace: {}", msg.dht_header.message_tag);
                    let _result = self.handle_base_node_response(inner_msg).await.map_err(|e| {
                        warn!(target: LOG_TARGET, "Error handling base node service response from {}: {:?} for \
                        NodeID: {}, Trace: {}", origin_public_key, e, self.node_identity.node_id().short_str(),
                        msg.dht_header.message_tag.as_value());
                        e
                    });
                    trace!(target: LOG_TARGET,
                        "Handling Base Node Response, Trace: {}, processed in {}ms",
                        msg.dht_header.message_tag,
                        start.elapsed().as_millis(),
                    );
                }
                // Incoming messages from the Comms layer
                Some(msg) = transaction_cancelled_stream.next() => {
                    // TODO: Remove time measurements; this is to aid in system testing only #LOGGED
                    let start = Instant::now();
                    let (origin_public_key, inner_msg) = msg.clone().into_origin_and_inner();
                    trace!(target: LOG_TARGET, "Handling Transaction Cancelled message, Trace: {}", msg.dht_header.message_tag);
                    if let Err(e) = self.handle_transaction_cancelled_message(origin_public_key, inner_msg, ).await {
                        warn!(target: LOG_TARGET, "Error handing Transaction Cancelled Message: {:?}", e);
                    }
                    trace!(target: LOG_TARGET,
                        "Handling Transaction Cancelled message, Trace: {}, processed in {}ms",
                        msg.dht_header.message_tag,
                        start.elapsed().as_millis(),
                    );
                }
                Some(join_result) = send_transaction_protocol_handles.next() => {
                    trace!(target: LOG_TARGET, "Send Protocol for Transaction has ended with result {:?}", join_result);
                    match join_result {
                        Ok(join_result_inner) => self.complete_send_transaction_protocol(
                            join_result_inner,
                            &mut transaction_broadcast_protocol_handles
                        ),
                        Err(e) => error!(target: LOG_TARGET, "Error resolving Send Transaction Protocol: {:?}", e),
                    };
                }
                Some(join_result) = receive_transaction_protocol_handles.next() => {
                    trace!(target: LOG_TARGET, "Receive Transaction Protocol has ended with result {:?}", join_result);
                    match join_result {
                        Ok(join_result_inner) => self.complete_receive_transaction_protocol(
                            join_result_inner,
                            &mut transaction_broadcast_protocol_handles
                        ),
                        Err(e) => error!(target: LOG_TARGET, "Error resolving Send Transaction Protocol: {:?}", e),
                    };
                }
                Some(join_result) = transaction_broadcast_protocol_handles.next() => {
                    trace!(target: LOG_TARGET, "Transaction Broadcast protocol has ended with result {:?}", join_result);
                    match join_result {
                        Ok(join_result_inner) => self.complete_transaction_broadcast_protocol(join_result_inner),
                        Err(e) => error!(target: LOG_TARGET, "Error resolving Broadcast Protocol: {:?}", e),
                    };
                }
                Some(join_result) = transaction_validation_protocol_handles.next() => {
                    trace!(target: LOG_TARGET, "Transaction Validation protocol has ended with result {:?}", join_result);
                    match join_result {
                        Ok(join_result_inner) => self.complete_transaction_validation_protocol(
                            join_result_inner,
                            &mut transaction_broadcast_protocol_handles,
                        ),
                        Err(e) => error!(target: LOG_TARGET, "Error resolving Transaction Validation protocol: {:?}", e),
                    };
                }
                 _ = shutdown.wait() => {
                    info!(target: LOG_TARGET, "Transaction service shutting down because it received the shutdown signal");
                    break;
                }
            }
        }
        info!(target: LOG_TARGET, "Transaction service shut down");
        Ok(())
    }

    /// This handler is called when requests arrive from the various streams
    #[allow(clippy::too_many_lines)]
    async fn handle_request(
        &mut self,
        request: TransactionServiceRequest,
        send_transaction_join_handles: &mut FuturesUnordered<
            JoinHandle<Result<TransactionSendResult, TransactionServiceProtocolError<TxId>>>,
        >,
        receive_transaction_join_handles: &mut FuturesUnordered<
            JoinHandle<Result<TxId, TransactionServiceProtocolError<TxId>>>,
        >,
        transaction_broadcast_join_handles: &mut FuturesUnordered<
            JoinHandle<Result<TxId, TransactionServiceProtocolError<TxId>>>,
        >,
        transaction_validation_join_handles: &mut FuturesUnordered<
            JoinHandle<Result<OperationId, TransactionServiceProtocolError<OperationId>>>,
        >,
        reply_channel: oneshot::Sender<Result<TransactionServiceResponse, TransactionServiceError>>,
    ) -> Result<(), TransactionServiceError> {
        let mut reply_channel = Some(reply_channel);

        trace!(target: LOG_TARGET, "Handling Service Request: {}", request);
        let response = match request {
            TransactionServiceRequest::SendTransaction {
                dest_pubkey,
                amount,
                selection_criteria,
                output_features,
                fee_per_gram,
                message,
            } => {
                let rp = reply_channel.take().expect("Cannot be missing");
                self.send_transaction(
                    dest_pubkey,
                    amount,
                    selection_criteria,
                    *output_features,
                    fee_per_gram,
                    message,
                    TransactionMetadata::default(),
                    send_transaction_join_handles,
                    transaction_broadcast_join_handles,
                    rp,
                )
                .await?;
                return Ok(());
            },
            TransactionServiceRequest::SendOneSidedTransaction {
                dest_pubkey,
                amount,
                selection_criteria,
                output_features,
                fee_per_gram,
                message,
            } => self
                .send_one_sided_transaction(
                    dest_pubkey,
                    amount,
                    selection_criteria,
                    *output_features,
                    fee_per_gram,
                    message,
                    transaction_broadcast_join_handles,
                )
                .await
                .map(TransactionServiceResponse::TransactionSent),
            TransactionServiceRequest::SendOneSidedToStealthAddressTransaction {
                dest_pubkey,
                amount,
                selection_criteria,
                output_features,
                fee_per_gram,
                message,
            } => self
                .send_one_sided_to_stealth_address_transaction(
                    dest_pubkey,
                    amount,
                    selection_criteria,
                    *output_features,
                    fee_per_gram,
                    message,
                    transaction_broadcast_join_handles,
                )
                .await
                .map(TransactionServiceResponse::TransactionSent),
            TransactionServiceRequest::BurnTari {
                amount,
                selection_criteria,
                fee_per_gram,
                message,
            } => self
                .burn_tari(
                    amount,
                    selection_criteria,
                    fee_per_gram,
                    message,
                    transaction_broadcast_join_handles,
                )
                .await
                .map(TransactionServiceResponse::TransactionSent),
<<<<<<< HEAD
            TransactionServiceRequest::RegisterValidatorNode {
                validator_node_public_key,
                validator_node_signature,
                fee_per_gram,
                message,
            } => {
                let rp = reply_channel.take().expect("Cannot be missing");
                self.register_validator_node(
                    validator_node_public_key,
                    validator_node_signature,
                    fee_per_gram,
                    message,
                    send_transaction_join_handles,
                    transaction_broadcast_join_handles,
                    rp,
                )
                .await?;
                return Ok(());
            },
            TransactionServiceRequest::SendShaAtomicSwapTransaction(dest_pubkey, amount, fee_per_gram, message) => {
                Ok(TransactionServiceResponse::ShaAtomicSwapTransactionSent(
                    self.send_sha_atomic_swap_transaction(
                        dest_pubkey,
                        amount,
                        fee_per_gram,
                        message,
                        transaction_broadcast_join_handles,
                    )
                    .await?,
                ))
            },
=======
            TransactionServiceRequest::SendShaAtomicSwapTransaction(
                dest_pubkey,
                amount,
                selection_criteria,
                fee_per_gram,
                message,
            ) => Ok(TransactionServiceResponse::ShaAtomicSwapTransactionSent(
                self.send_sha_atomic_swap_transaction(
                    dest_pubkey,
                    amount,
                    selection_criteria,
                    fee_per_gram,
                    message,
                    transaction_broadcast_join_handles,
                )
                .await?,
            )),
>>>>>>> 8030364e
            TransactionServiceRequest::CancelTransaction(tx_id) => self
                .cancel_pending_transaction(tx_id)
                .await
                .map(|_| TransactionServiceResponse::TransactionCancelled),
            TransactionServiceRequest::GetPendingInboundTransactions => Ok(
                TransactionServiceResponse::PendingInboundTransactions(self.db.get_pending_inbound_transactions()?),
            ),
            TransactionServiceRequest::GetPendingOutboundTransactions => Ok(
                TransactionServiceResponse::PendingOutboundTransactions(self.db.get_pending_outbound_transactions()?),
            ),

            TransactionServiceRequest::GetCompletedTransactions => Ok(
                TransactionServiceResponse::CompletedTransactions(self.db.get_completed_transactions()?),
            ),
            TransactionServiceRequest::GetCancelledPendingInboundTransactions => {
                Ok(TransactionServiceResponse::PendingInboundTransactions(
                    self.db.get_cancelled_pending_inbound_transactions()?,
                ))
            },
            TransactionServiceRequest::GetCancelledPendingOutboundTransactions => {
                Ok(TransactionServiceResponse::PendingOutboundTransactions(
                    self.db.get_cancelled_pending_outbound_transactions()?,
                ))
            },
            TransactionServiceRequest::GetCancelledCompletedTransactions => Ok(
                TransactionServiceResponse::CompletedTransactions(self.db.get_cancelled_completed_transactions()?),
            ),
            TransactionServiceRequest::GetCompletedTransaction(tx_id) => Ok(
                TransactionServiceResponse::CompletedTransaction(Box::new(self.db.get_completed_transaction(tx_id)?)),
            ),
            TransactionServiceRequest::GetAnyTransaction(tx_id) => Ok(TransactionServiceResponse::AnyTransaction(
                Box::new(self.db.get_any_transaction(tx_id)?),
            )),
            TransactionServiceRequest::ImportUtxoWithStatus {
                amount,
                source_public_key,
                message,
                maturity,
                import_status,
                tx_id,
                current_height,
                mined_timestamp,
            } => self
                .add_utxo_import_transaction_with_status(
                    amount,
                    source_public_key,
                    message,
                    maturity,
                    import_status,
                    tx_id,
                    current_height,
                    mined_timestamp,
                )
                .map(TransactionServiceResponse::UtxoImported),
            TransactionServiceRequest::SubmitTransactionToSelf(tx_id, tx, fee, amount, message) => self
                .submit_transaction_to_self(transaction_broadcast_join_handles, tx_id, tx, fee, amount, message)
                .map(|_| TransactionServiceResponse::TransactionSubmitted),
            TransactionServiceRequest::GenerateCoinbaseTransaction(reward, fees, block_height) => self
                .generate_coinbase_transaction(reward, fees, block_height)
                .await
                .map(|tx| TransactionServiceResponse::CoinbaseTransactionGenerated(Box::new(tx))),
            TransactionServiceRequest::SetLowPowerMode => {
                self.set_power_mode(PowerMode::Low).await?;
                Ok(TransactionServiceResponse::LowPowerModeSet)
            },
            TransactionServiceRequest::SetNormalPowerMode => {
                self.set_power_mode(PowerMode::Normal).await?;
                Ok(TransactionServiceResponse::NormalPowerModeSet)
            },
            TransactionServiceRequest::ApplyEncryption(cipher) => self
                .db
                .apply_encryption(*cipher)
                .map(|_| TransactionServiceResponse::EncryptionApplied)
                .map_err(TransactionServiceError::TransactionStorageError),
            TransactionServiceRequest::RemoveEncryption => self
                .db
                .remove_encryption()
                .map(|_| TransactionServiceResponse::EncryptionRemoved)
                .map_err(TransactionServiceError::TransactionStorageError),
            TransactionServiceRequest::RestartTransactionProtocols => self
                .restart_transaction_negotiation_protocols(
                    send_transaction_join_handles,
                    receive_transaction_join_handles,
                )
                .map(|_| TransactionServiceResponse::ProtocolsRestarted),
            TransactionServiceRequest::RestartBroadcastProtocols => self
                .restart_broadcast_protocols(transaction_broadcast_join_handles)
                .map(|_| TransactionServiceResponse::ProtocolsRestarted),
            TransactionServiceRequest::GetNumConfirmationsRequired => Ok(
                TransactionServiceResponse::NumConfirmationsRequired(self.resources.config.num_confirmations_required),
            ),
            TransactionServiceRequest::SetNumConfirmationsRequired(number) => {
                self.resources.config.num_confirmations_required = number;
                Ok(TransactionServiceResponse::NumConfirmationsSet)
            },
            TransactionServiceRequest::ValidateTransactions => self
                .start_transaction_validation_protocol(transaction_validation_join_handles)
                .await
                .map(TransactionServiceResponse::ValidationStarted),
            TransactionServiceRequest::ReValidateTransactions => self
                .start_transaction_revalidation(transaction_validation_join_handles)
                .await
                .map(TransactionServiceResponse::ValidationStarted),
            TransactionServiceRequest::GetFeePerGramStatsPerBlock { count } => {
                let reply_channel = reply_channel.take().expect("reply_channel is Some");
                self.handle_get_fee_per_gram_stats_per_block_request(count, reply_channel);
                return Ok(());
            },
        };

        // If the individual handlers did not already send the API response then do it here.
        if let Some(rp) = reply_channel {
            let _result = rp.send(response).map_err(|e| {
                warn!(target: LOG_TARGET, "Failed to send reply");
                e
            });
        }
        Ok(())
    }

    fn handle_get_fee_per_gram_stats_per_block_request(
        &self,
        count: usize,
        reply_channel: oneshot::Sender<Result<TransactionServiceResponse, TransactionServiceError>>,
    ) {
        let mut connectivity = self.resources.connectivity.clone();

        let query_base_node_fut = async move {
            let mut client = connectivity
                .obtain_base_node_wallet_rpc_client()
                .await
                .ok_or(TransactionServiceError::Shutdown)?;

            let resp = client
                .get_mempool_fee_per_gram_stats(base_node_proto::GetMempoolFeePerGramStatsRequest {
                    count: count as u64,
                })
                .await?;
            let mut resp = FeePerGramStatsResponse::from(resp);
            // If there are no transactions in the mempool, populate with a minimal fee per gram.
            if resp.stats.is_empty() {
                resp.stats = vec![FeePerGramStat {
                    order: 0,
                    min_fee_per_gram: 1.into(),
                    avg_fee_per_gram: 1.into(),
                    max_fee_per_gram: 1.into(),
                }]
            }
            Ok(TransactionServiceResponse::FeePerGramStatsPerBlock(resp))
        };

        tokio::spawn(async move {
            let resp = query_base_node_fut.await;
            if reply_channel.send(resp).is_err() {
                warn!(
                    target: LOG_TARGET,
                    "handle_get_fee_per_gram_stats_per_block_request: service reply cancelled"
                );
            }
        });
    }

    async fn handle_base_node_service_event(
        &mut self,
        event: Arc<BaseNodeEvent>,
        transaction_validation_join_handles: &mut FuturesUnordered<
            JoinHandle<Result<OperationId, TransactionServiceProtocolError<OperationId>>>,
        >,
    ) {
        match (*event).clone() {
            BaseNodeEvent::BaseNodeStateChanged(state) => {
                let trigger_validation = match (self.last_seen_tip_height, state.chain_metadata.clone()) {
                    (Some(last_seen_tip_height), Some(cm)) => last_seen_tip_height != cm.height_of_longest_chain(),
                    (None, _) => true,
                    _ => false,
                };

                if trigger_validation {
                    let _operation_id = self
                        .start_transaction_validation_protocol(transaction_validation_join_handles)
                        .await
                        .map_err(|e| {
                            warn!(target: LOG_TARGET, "Error validating  txos: {:?}", e);
                            e
                        });
                }
                self.last_seen_tip_height = state.chain_metadata.map(|cm| cm.height_of_longest_chain());
            },
            BaseNodeEvent::NewBlockDetected(_) => {},
        }
    }

    async fn handle_output_manager_service_event(&mut self, event: Arc<OutputManagerEvent>) {
        if let OutputManagerEvent::TxoValidationSuccess(_) = (*event).clone() {
            let db = self.db.clone();
            let output_manager_handle = self.output_manager_service.clone();
            let metadata = match self.wallet_db.get_chain_metadata() {
                Ok(data) => data,
                Err(_) => None,
            };
            let tip_height = match metadata {
                Some(val) => val.height_of_longest_chain(),
                None => 0u64,
            };
            let event_publisher = self.event_publisher.clone();
            tokio::spawn(check_faux_transactions(
                output_manager_handle,
                db,
                event_publisher,
                tip_height,
            ));
        }
    }

    /// Sends a new transaction to a single recipient
    /// # Arguments
    /// 'dest_pubkey': The Comms pubkey of the recipient node
    /// 'amount': The amount of Tari to send to the recipient
    /// 'fee_per_gram': The amount of fee per transaction gram to be included in transaction
    pub async fn send_transaction(
        &mut self,
        dest_pubkey: CommsPublicKey,
        amount: MicroTari,
        selection_criteria: UtxoSelectionCriteria,
        output_features: OutputFeatures,
        fee_per_gram: MicroTari,
        message: String,
        tx_meta: TransactionMetadata,
        join_handles: &mut FuturesUnordered<
            JoinHandle<Result<TransactionSendResult, TransactionServiceProtocolError<TxId>>>,
        >,
        transaction_broadcast_join_handles: &mut FuturesUnordered<
            JoinHandle<Result<TxId, TransactionServiceProtocolError<TxId>>>,
        >,
        reply_channel: oneshot::Sender<Result<TransactionServiceResponse, TransactionServiceError>>,
    ) -> Result<(), TransactionServiceError> {
        let tx_id = TxId::new_random();

        // If we're paying ourselves, let's complete and submit the transaction immediately
        if self.node_identity.public_key() == &dest_pubkey {
            debug!(
                target: LOG_TARGET,
                "Received transaction with spend-to-self transaction"
            );

            let (fee, transaction) = self
                .output_manager_service
                .create_pay_to_self_transaction(
                    tx_id,
                    amount,
                    selection_criteria,
                    output_features,
                    fee_per_gram,
                    None,
                    message.clone(),
                )
                .await?;

            // Notify that the transaction was successfully resolved.
            let _size = self
                .event_publisher
                .send(Arc::new(TransactionEvent::TransactionCompletedImmediately(tx_id)));

            self.submit_transaction(
                transaction_broadcast_join_handles,
                CompletedTransaction::new(
                    tx_id,
                    self.node_identity.public_key().clone(),
                    self.node_identity.public_key().clone(),
                    amount,
                    fee,
                    transaction,
                    TransactionStatus::Completed,
                    message,
                    Utc::now().naive_utc(),
                    TransactionDirection::Inbound,
                    None,
                    None,
                    None,
                ),
            )?;

            let _result = reply_channel
                .send(Ok(TransactionServiceResponse::TransactionSent(tx_id)))
                .map_err(|e| {
                    warn!(target: LOG_TARGET, "Failed to send service reply");
                    e
                });

            return Ok(());
        }

        let (tx_reply_sender, tx_reply_receiver) = mpsc::channel(100);
        let (cancellation_sender, cancellation_receiver) = oneshot::channel();
        self.pending_transaction_reply_senders.insert(tx_id, tx_reply_sender);
        self.send_transaction_cancellation_senders
            .insert(tx_id, cancellation_sender);

        let protocol = TransactionSendProtocol::new(
            tx_id,
            self.resources.clone(),
            tx_reply_receiver,
            cancellation_receiver,
            dest_pubkey,
            amount,
            fee_per_gram,
            message,
            tx_meta,
            Some(reply_channel),
            TransactionSendProtocolStage::Initial,
            None,
            self.last_seen_tip_height,
            None,
        );
        let join_handle = tokio::spawn(protocol.execute());
        join_handles.push(join_handle);

        Ok(())
    }

    /// broadcasts a SHA-XTR atomic swap transaction
    /// # Arguments
    /// 'dest_pubkey': The Comms pubkey of the recipient node
    /// 'amount': The amount of Tari to send to the recipient
    /// 'fee_per_gram': The amount of fee per transaction gram to be included in transaction
    #[allow(clippy::too_many_lines)]
    pub async fn send_sha_atomic_swap_transaction(
        &mut self,
        dest_pubkey: CommsPublicKey,
        amount: MicroTari,
        selection_criteria: UtxoSelectionCriteria,
        fee_per_gram: MicroTari,
        message: String,
        transaction_broadcast_join_handles: &mut FuturesUnordered<
            JoinHandle<Result<TxId, TransactionServiceProtocolError<TxId>>>,
        >,
    ) -> Result<Box<(TxId, PublicKey, TransactionOutput)>, TransactionServiceError> {
        let tx_id = TxId::new_random();
        // this can be anything, so lets generate a random private key
        let pre_image = PublicKey::from_secret_key(&PrivateKey::random(&mut OsRng));
        let hash: [u8; 32] = Sha256::digest(pre_image.as_bytes()).into();

        // lets make the unlock height a day from now, 2 min blocks which gives us 30 blocks per hour * 24 hours
        let height = self.last_seen_tip_height.unwrap_or(0) + (24 * 30);

        // lets create the HTLC script
        let script = script!(
            HashSha256 PushHash(Box::new(hash)) Equal IfThen
                PushPubKey(Box::new(dest_pubkey.clone()))
            Else
                CheckHeightVerify(height) PushPubKey(Box::new(self.node_identity.public_key().clone()))
            EndIf
        );

        // Empty covenant
        let covenant = Covenant::default();

        // Default range proof
        let minimum_value_promise = MicroTari::zero();

        // Prepare sender part of the transaction
        let mut stp = self
            .output_manager_service
            .prepare_transaction_to_send(
                tx_id,
                amount,
                selection_criteria,
                OutputFeatures::default(),
                fee_per_gram,
                TransactionMetadata::default(),
                message.clone(),
                script.clone(),
                covenant.clone(),
                minimum_value_promise,
            )
            .await?;

        // This call is needed to advance the state from `SingleRoundMessageReady` to `SingleRoundMessageReady`,
        // but the returned value is not used
        let _single_round_sender_data = stp
            .build_single_round_message()
            .map_err(|e| TransactionServiceProtocolError::new(tx_id, e.into()))?;

        self.output_manager_service
            .confirm_pending_transaction(tx_id)
            .await
            .map_err(|e| TransactionServiceProtocolError::new(tx_id, e.into()))?;

        // Prepare receiver part of the transaction

        // Diffie-Hellman shared secret `k_Ob * K_Sb = K_Ob * k_Sb` results in a public key, which is converted to
        // bytes to enable conversion into a private key to be used as the spending key
        let sender_offset_private_key = stp
            .get_recipient_sender_offset_private_key(0)
            .map_err(|e| TransactionServiceProtocolError::new(tx_id, e.into()))?;

        let spend_key = PrivateKey::from_bytes(
            CommsPublicKey::shared_secret(&sender_offset_private_key.clone(), &dest_pubkey.clone()).as_bytes(),
        )
        .map_err(|e| TransactionServiceProtocolError::new(tx_id, e.into()))?;

        let sender_message = TransactionSenderMessage::new_single_round_message(stp.get_single_round_message()?);
        let rewind_blinding_key = PrivateKey::from_bytes(&hash_secret_key(&spend_key))?;
        let encryption_key = PrivateKey::from_bytes(&hash_secret_key(&rewind_blinding_key))?;

        let rewind_data = RewindData {
            rewind_blinding_key: rewind_blinding_key.clone(),
            encryption_key: encryption_key.clone(),
        };

        let rtp = ReceiverTransactionProtocol::new_with_rewindable_output(
            sender_message,
            PrivateKey::random(&mut OsRng),
            spend_key.clone(),
            &self.resources.factories,
            &rewind_data,
        );

        let recipient_reply = rtp.get_signed_data()?.clone();
        let output = recipient_reply.output.clone();
        let commitment = self
            .resources
            .factories
            .commitment
            .commit_value(&spend_key, amount.into());
        let encrypted_value = EncryptedValue::encrypt_value(&rewind_data.encryption_key, &commitment, amount)?;
        let minimum_value_promise = MicroTari::zero();
        let unblinded_output = UnblindedOutput::new_current_version(
            amount,
            spend_key,
            output.features.clone(),
            script,
            inputs!(PublicKey::from_secret_key(self.node_identity.secret_key())),
            self.node_identity.secret_key().clone(),
            output.sender_offset_public_key.clone(),
            output.metadata_signature.clone(),
            height,
            covenant,
            encrypted_value,
            minimum_value_promise,
        );

        // Start finalizing

        stp.add_single_recipient_info(recipient_reply, &self.resources.factories.range_proof)
            .map_err(|e| TransactionServiceProtocolError::new(tx_id, e.into()))?;

        // Finalize

        stp.finalize(
            &self.resources.factories,
            None,
            self.last_seen_tip_height.unwrap_or(u64::MAX),
        )
        .map_err(|e| {
            error!(
                target: LOG_TARGET,
                "Transaction (TxId: {}) could not be finalized. Failure error: {:?}", tx_id, e,
            );
            TransactionServiceProtocolError::new(tx_id, e.into())
        })?;
        info!(target: LOG_TARGET, "Finalized one-side transaction TxId: {}", tx_id);

        // This event being sent is important, but not critical to the protocol being successful. Send only fails if
        // there are no subscribers.
        let _size = self
            .event_publisher
            .send(Arc::new(TransactionEvent::TransactionCompletedImmediately(tx_id)));

        // Broadcast one-sided transaction

        let tx = stp
            .get_transaction()
            .map_err(|e| TransactionServiceProtocolError::new(tx_id, e.into()))?;
        let fee = stp
            .get_fee_amount()
            .map_err(|e| TransactionServiceProtocolError::new(tx_id, e.into()))?;
        self.output_manager_service
            .add_rewindable_output_with_tx_id(
                tx_id,
                unblinded_output,
                Some(SpendingPriority::HtlcSpendAsap),
                Some(rewind_data),
            )
            .await?;
        self.submit_transaction(
            transaction_broadcast_join_handles,
            CompletedTransaction::new(
                tx_id,
                self.resources.node_identity.public_key().clone(),
                dest_pubkey.clone(),
                amount,
                fee,
                tx.clone(),
                TransactionStatus::Completed,
                message.clone(),
                Utc::now().naive_utc(),
                TransactionDirection::Outbound,
                None,
                None,
                None,
            ),
        )?;

        Ok(Box::new((tx_id, pre_image, output)))
    }

    async fn send_one_sided_or_stealth(
        &mut self,
        dest_pubkey: CommsPublicKey,
        amount: MicroTari,
        selection_criteria: UtxoSelectionCriteria,
        output_features: OutputFeatures,
        fee_per_gram: MicroTari,
        message: String,
        transaction_broadcast_join_handles: &mut FuturesUnordered<
            JoinHandle<Result<TxId, TransactionServiceProtocolError<TxId>>>,
        >,
        script: TariScript,
    ) -> Result<TxId, TransactionServiceError> {
        let tx_id = TxId::new_random();

        // Prepare sender part of the transaction
        let mut stp = self
            .output_manager_service
            .prepare_transaction_to_send(
                tx_id,
                amount,
                selection_criteria,
                output_features,
                fee_per_gram,
                TransactionMetadata::default(),
                message.clone(),
                script,
                Covenant::default(),
                MicroTari::zero(),
            )
            .await?;

        // This call is needed to advance the state from `SingleRoundMessageReady` to `SingleRoundMessageReady`,
        // but the returned value is not used
        let _single_round_sender_data = stp
            .build_single_round_message()
            .map_err(|e| TransactionServiceProtocolError::new(tx_id, e.into()))?;

        self.output_manager_service
            .confirm_pending_transaction(tx_id)
            .await
            .map_err(|e| TransactionServiceProtocolError::new(tx_id, e.into()))?;

        // Prepare receiver part of the transaction

        // Diffie-Hellman shared secret `k_Ob * K_Sb = K_Ob * k_Sb` results in a public key, which is converted to
        // bytes to enable conversion into a private key to be used as the spending key
        let sender_offset_private_key = stp
            .get_recipient_sender_offset_private_key(0)
            .map_err(|e| TransactionServiceProtocolError::new(tx_id, e.into()))?;
        let spend_key = PrivateKey::from_bytes(
            CommsPublicKey::shared_secret(&sender_offset_private_key, &dest_pubkey.clone()).as_bytes(),
        )
        .map_err(|e| TransactionServiceProtocolError::new(tx_id, e.into()))?;

        let sender_message = TransactionSenderMessage::new_single_round_message(stp.get_single_round_message()?);
        let rewind_blinding_key = PrivateKey::from_bytes(&hash_secret_key(&spend_key))?;
        let encryption_key = PrivateKey::from_bytes(&hash_secret_key(&rewind_blinding_key))?;
        let rewind_data = RewindData {
            rewind_blinding_key,
            encryption_key,
        };

        let rtp = ReceiverTransactionProtocol::new_with_rewindable_output(
            sender_message,
            PrivateKey::random(&mut OsRng),
            spend_key,
            &self.resources.factories,
            &rewind_data,
        );

        let recipient_reply = rtp.get_signed_data()?.clone();

        // Start finalizing

        stp.add_single_recipient_info(recipient_reply, &self.resources.factories.range_proof)
            .map_err(|e| TransactionServiceProtocolError::new(tx_id, e.into()))?;

        // Finalize

        stp.finalize(
            &self.resources.factories,
            None,
            self.last_seen_tip_height.unwrap_or(u64::MAX),
        )
        .map_err(|e| {
            error!(
                target: LOG_TARGET,
                "Transaction (TxId: {}) could not be finalized. Failure error: {:?}", tx_id, e,
            );
            TransactionServiceProtocolError::new(tx_id, e.into())
        })?;
        info!(target: LOG_TARGET, "Finalized one-side transaction TxId: {}", tx_id);

        // This event being sent is important, but not critical to the protocol being successful. Send only fails if
        // there are no subscribers.
        let _result = self
            .event_publisher
            .send(Arc::new(TransactionEvent::TransactionCompletedImmediately(tx_id)));

        // Broadcast one-sided transaction

        let tx = stp
            .get_transaction()
            .map_err(|e| TransactionServiceProtocolError::new(tx_id, e.into()))?;
        let fee = stp
            .get_fee_amount()
            .map_err(|e| TransactionServiceProtocolError::new(tx_id, e.into()))?;
        self.submit_transaction(
            transaction_broadcast_join_handles,
            CompletedTransaction::new(
                tx_id,
                self.resources.node_identity.public_key().clone(),
                dest_pubkey.clone(),
                amount,
                fee,
                tx.clone(),
                TransactionStatus::Completed,
                message.clone(),
                Utc::now().naive_utc(),
                TransactionDirection::Outbound,
                None,
                None,
                None,
            ),
        )?;

        Ok(tx_id)
    }

    /// Sends a one side payment transaction to a recipient
    /// # Arguments
    /// 'dest_pubkey': The Comms pubkey of the recipient node
    /// 'amount': The amount of Tari to send to the recipient
    /// 'fee_per_gram': The amount of fee per transaction gram to be included in transaction
    pub async fn send_one_sided_transaction(
        &mut self,
        dest_pubkey: CommsPublicKey,
        amount: MicroTari,
        selection_criteria: UtxoSelectionCriteria,
        output_features: OutputFeatures,
        fee_per_gram: MicroTari,
        message: String,
        transaction_broadcast_join_handles: &mut FuturesUnordered<
            JoinHandle<Result<TxId, TransactionServiceProtocolError<TxId>>>,
        >,
    ) -> Result<TxId, TransactionServiceError> {
        if self.node_identity.public_key() == &dest_pubkey {
            warn!(target: LOG_TARGET, "One-sided spend-to-self transactions not supported");
            return Err(TransactionServiceError::OneSidedTransactionError(
                "One-sided spend-to-self transactions not supported".to_string(),
            ));
        }
        self.send_one_sided_or_stealth(
            dest_pubkey.clone(),
            amount,
            selection_criteria,
            output_features,
            fee_per_gram,
            message,
            transaction_broadcast_join_handles,
            script!(PushPubKey(Box::new(dest_pubkey))),
        )
        .await
    }

    /// Creates a transaction to burn some Tari
    /// # Arguments
    /// 'amount': The amount of Tari to send to the recipient
    /// 'fee_per_gram': The amount of fee per transaction gram to be included in transaction
    pub async fn burn_tari(
        &mut self,
        amount: MicroTari,
        selection_criteria: UtxoSelectionCriteria,
        fee_per_gram: MicroTari,
        message: String,
        transaction_broadcast_join_handles: &mut FuturesUnordered<
            JoinHandle<Result<TxId, TransactionServiceProtocolError<TxId>>>,
        >,
    ) -> Result<TxId, TransactionServiceError> {
        let tx_id = TxId::new_random();
        let output_features = OutputFeatures::create_burn_output();
        // Prepare sender part of the transaction
        let tx_meta = TransactionMetadata::new_with_features(0.into(), 0, KernelFeatures::create_burn());
        let mut stp = self
            .output_manager_service
            .prepare_transaction_to_send(
                tx_id,
                amount,
                selection_criteria,
                output_features,
                fee_per_gram,
                tx_meta,
                message.clone(),
                TariScript::default(),
                Covenant::default(),
                MicroTari::zero(),
            )
            .await?;

        // This call is needed to advance the state from `SingleRoundMessageReady` to `SingleRoundMessageReady`,
        // but the returned value is not used
        let _single_round_sender_data = stp
            .build_single_round_message()
            .map_err(|e| TransactionServiceProtocolError::new(tx_id, e.into()))?;

        self.output_manager_service
            .confirm_pending_transaction(tx_id)
            .await
            .map_err(|e| TransactionServiceProtocolError::new(tx_id, e.into()))?;
        let sender_message = TransactionSenderMessage::new_single_round_message(stp.get_single_round_message()?);
        let spend_key = PrivateKey::random(&mut OsRng);
        let rtp = ReceiverTransactionProtocol::new(
            sender_message,
            PrivateKey::random(&mut OsRng),
            spend_key,
            &self.resources.factories,
        );

        let recipient_reply = rtp.get_signed_data()?.clone();

        // Start finalizing

        stp.add_single_recipient_info(recipient_reply, &self.resources.factories.range_proof)
            .map_err(|e| TransactionServiceProtocolError::new(tx_id, e.into()))?;

        // Finalize

        stp.finalize(
            &self.resources.factories,
            None,
            self.last_seen_tip_height.unwrap_or(u64::MAX),
        )
        .map_err(|e| {
            error!(
                target: LOG_TARGET,
                "Transaction (TxId: {}) could not be finalized. Failure error: {:?}", tx_id, e,
            );
            TransactionServiceProtocolError::new(tx_id, e.into())
        })?;
        info!(target: LOG_TARGET, "Finalized burning transaction TxId: {}", tx_id);

        // This event being sent is important, but not critical to the protocol being successful. Send only fails if
        // there are no subscribers.
        let _result = self
            .event_publisher
            .send(Arc::new(TransactionEvent::TransactionCompletedImmediately(tx_id)));

        // Broadcast burn transaction

        let tx = stp
            .get_transaction()
            .map_err(|e| TransactionServiceProtocolError::new(tx_id, e.into()))?;
        let fee = stp
            .get_fee_amount()
            .map_err(|e| TransactionServiceProtocolError::new(tx_id, e.into()))?;
        self.submit_transaction(
            transaction_broadcast_join_handles,
            CompletedTransaction::new(
                tx_id,
                self.resources.node_identity.public_key().clone(),
                CommsPublicKey::default(),
                amount,
                fee,
                tx.clone(),
                TransactionStatus::Completed,
                message.clone(),
                Utc::now().naive_utc(),
                TransactionDirection::Outbound,
                None,
                None,
                None,
            ),
        )?;

        Ok(tx_id)
    }

    pub async fn register_validator_node(
        &mut self,
        validator_node_public_key: CommsPublicKey,
        validator_node_signature: Signature,
        fee_per_gram: MicroTari,
        message: String,
        join_handles: &mut FuturesUnordered<
            JoinHandle<Result<TransactionSendResult, TransactionServiceProtocolError<TxId>>>,
        >,
        transaction_broadcast_join_handles: &mut FuturesUnordered<
            JoinHandle<Result<TxId, TransactionServiceProtocolError<TxId>>>,
        >,
        reply_channel: oneshot::Sender<Result<TransactionServiceResponse, TransactionServiceError>>,
    ) -> Result<(), TransactionServiceError> {
        let output_features =
            OutputFeatures::create_validator_node_registration(validator_node_public_key, validator_node_signature);
        let tx_meta =
            TransactionMetadata::new_with_features(0.into(), 3, KernelFeatures::create_validator_node_registration());
        self.send_transaction(
            self.node_identity.public_key().clone(),
            MicroTari::from(1),
            output_features,
            fee_per_gram,
            message,
            tx_meta,
            join_handles,
            transaction_broadcast_join_handles,
            reply_channel,
        )
        .await
    }

    /// Sends a one side payment transaction to a recipient
    /// # Arguments
    /// 'dest_pubkey': The Comms pubkey of the recipient node
    /// 'amount': The amount of Tari to send to the recipient
    /// 'fee_per_gram': The amount of fee per transaction gram to be included in transaction
    pub async fn send_one_sided_to_stealth_address_transaction(
        &mut self,
        dest_pubkey: CommsPublicKey,
        amount: MicroTari,
        selection_criteria: UtxoSelectionCriteria,
        output_features: OutputFeatures,
        fee_per_gram: MicroTari,
        message: String,
        transaction_broadcast_join_handles: &mut FuturesUnordered<
            JoinHandle<Result<TxId, TransactionServiceProtocolError<TxId>>>,
        >,
    ) -> Result<TxId, TransactionServiceError> {
        if self.node_identity.public_key() == &dest_pubkey {
            warn!(target: LOG_TARGET, "One-sided spend-to-self transactions not supported");
            return Err(TransactionServiceError::OneSidedTransactionError(
                "One-sided-to-stealth-address spend-to-self transactions not supported".to_string(),
            ));
        }

        let (nonce_private_key, nonce_public_key) = PublicKey::random_keypair(&mut OsRng);

        let c = WalletHasher::new_with_label("stealth_address")
            .chain((dest_pubkey.clone() * nonce_private_key).as_bytes())
            .finalize();

        let script_spending_key =
            PublicKey::from_secret_key(&PrivateKey::from_bytes(c.as_ref()).unwrap()) + dest_pubkey.clone();

        self.send_one_sided_or_stealth(
            dest_pubkey,
            amount,
            selection_criteria,
            output_features,
            fee_per_gram,
            message,
            transaction_broadcast_join_handles,
            script!(PushPubKey(Box::new(nonce_public_key)) Drop PushPubKey(Box::new(script_spending_key))),
        )
        .await
    }

    /// Accept the public reply from a recipient and apply the reply to the relevant transaction protocol
    /// # Arguments
    /// 'recipient_reply' - The public response from a recipient with data required to complete the transaction
    #[allow(clippy::too_many_lines)]
    pub async fn accept_recipient_reply(
        &mut self,
        source_pubkey: CommsPublicKey,
        recipient_reply: proto::RecipientSignedMessage,
    ) -> Result<(), TransactionServiceError> {
        // Check if a wallet recovery is in progress, if it is we will ignore this request
        self.check_recovery_status()?;

        let recipient_reply: RecipientSignedMessage = recipient_reply
            .try_into()
            .map_err(TransactionServiceError::InvalidMessageError)?;

        let tx_id = recipient_reply.tx_id;

        // First we check if this Reply is for a cancelled Pending Outbound Tx or a Completed Tx
        let cancelled_outbound_tx = self.db.get_cancelled_pending_outbound_transaction(tx_id);
        let completed_tx = self.db.get_completed_transaction_cancelled_or_not(tx_id);

        // This closure will check if the timestamps are beyond the cooldown period
        let check_cooldown = |timestamp: Option<NaiveDateTime>| {
            if let Some(t) = timestamp {
                // Check if the last reply is beyond the resend cooldown
                if let Ok(elapsed_time) = Utc::now().naive_utc().signed_duration_since(t).to_std() {
                    if elapsed_time < self.resources.config.resend_response_cooldown {
                        trace!(
                            target: LOG_TARGET,
                            "A repeated Transaction Reply (TxId: {}) has been received before the resend cooldown has \
                             expired. Ignoring.",
                            tx_id
                        );
                        return false;
                    }
                }
            }
            true
        };

        if let Ok(ctx) = completed_tx {
            // Check that it is from the same person
            if ctx.destination_public_key != source_pubkey {
                return Err(TransactionServiceError::InvalidSourcePublicKey);
            }
            if !check_cooldown(ctx.last_send_timestamp) {
                return Ok(());
            }

            if ctx.cancelled.is_some() {
                // Send a cancellation message
                debug!(
                    target: LOG_TARGET,
                    "A repeated Transaction Reply (TxId: {}) has been received for cancelled completed transaction. \
                     Transaction Cancelled response is being sent.",
                    tx_id
                );
                tokio::spawn(send_transaction_cancelled_message(
                    tx_id,
                    source_pubkey,
                    self.resources.outbound_message_service.clone(),
                ));
            } else {
                // Resend the reply
                debug!(
                    target: LOG_TARGET,
                    "A repeated Transaction Reply (TxId: {}) has been received. Reply is being resent.", tx_id
                );
                tokio::spawn(send_finalized_transaction_message(
                    tx_id,
                    ctx.transaction,
                    source_pubkey,
                    self.resources.outbound_message_service.clone(),
                    self.resources.config.direct_send_timeout,
                    self.resources.config.transaction_routing_mechanism,
                ));
            }

            if let Err(e) = self.resources.db.increment_send_count(tx_id) {
                warn!(
                    target: LOG_TARGET,
                    "Could not increment send count for completed transaction TxId {}: {:?}", tx_id, e
                );
            }
            return Ok(());
        }

        if let Ok(otx) = cancelled_outbound_tx {
            // Check that it is from the same person
            if otx.destination_public_key != source_pubkey {
                return Err(TransactionServiceError::InvalidSourcePublicKey);
            }
            if !check_cooldown(otx.last_send_timestamp) {
                return Ok(());
            }

            // Send a cancellation message
            debug!(
                target: LOG_TARGET,
                "A repeated Transaction Reply (TxId: {}) has been received for cancelled pending outbound \
                 transaction. Transaction Cancelled response is being sent.",
                tx_id
            );
            tokio::spawn(send_transaction_cancelled_message(
                tx_id,
                source_pubkey,
                self.resources.outbound_message_service.clone(),
            ));

            if let Err(e) = self.resources.db.increment_send_count(tx_id) {
                warn!(
                    target: LOG_TARGET,
                    "Could not increment send count for completed transaction TxId {}: {:?}", tx_id, e
                );
            }
            return Ok(());
        }

        // Is this a new Transaction Reply for an existing pending transaction?
        let sender = match self.pending_transaction_reply_senders.get_mut(&tx_id) {
            None => return Err(TransactionServiceError::TransactionDoesNotExistError),
            Some(s) => s,
        };

        sender
            .send((source_pubkey, recipient_reply))
            .await
            .map_err(|_| TransactionServiceError::ProtocolChannelError)?;

        Ok(())
    }

    /// Handle the final clean up after a Send Transaction protocol completes
    fn complete_send_transaction_protocol(
        &mut self,
        join_result: Result<TransactionSendResult, TransactionServiceProtocolError<TxId>>,
        transaction_broadcast_join_handles: &mut FuturesUnordered<
            JoinHandle<Result<TxId, TransactionServiceProtocolError<TxId>>>,
        >,
    ) {
        match join_result {
            Ok(val) => {
                if val.transaction_status != TransactionStatus::Queued {
                    let _sender = self.pending_transaction_reply_senders.remove(&val.tx_id);
                    let _sender = self.send_transaction_cancellation_senders.remove(&val.tx_id);
                    let completed_tx = match self.db.get_completed_transaction(val.tx_id) {
                        Ok(v) => v,
                        Err(e) => {
                            error!(
                                target: LOG_TARGET,
                                "Error starting Broadcast Protocol after completed Send Transaction Protocol : {:?}", e
                            );
                            return;
                        },
                    };
                    let _result = self
                        .broadcast_completed_transaction(completed_tx, transaction_broadcast_join_handles)
                        .map_err(|resp| {
                            error!(
                                target: LOG_TARGET,
                                "Error starting Broadcast Protocol after completed Send Transaction Protocol : {:?}",
                                resp
                            );
                            resp
                        });
                } else if val.transaction_status == TransactionStatus::Queued {
                    trace!(
                        target: LOG_TARGET,
                        "Send Transaction Protocol for TxId: {} not completed successfully, transaction Queued",
                        val.tx_id
                    );
                } else {
                }
            },
            Err(TransactionServiceProtocolError { id, error }) => {
                let _public_key = self.pending_transaction_reply_senders.remove(&id);
                let _result = self.send_transaction_cancellation_senders.remove(&id);
                if let TransactionServiceError::Shutdown = error {
                    return;
                }
                warn!(
                    target: LOG_TARGET,
                    "Error completing Send Transaction Protocol (Id: {}): {:?}", id, error
                );
                let _size = self
                    .event_publisher
                    .send(Arc::new(TransactionEvent::Error(format!("{:?}", error))));
            },
        }
    }

    /// Cancel a pending transaction
    async fn cancel_pending_transaction(&mut self, tx_id: TxId) -> Result<(), TransactionServiceError> {
        self.db.cancel_pending_transaction(tx_id).map_err(|e| {
            warn!(
                target: LOG_TARGET,
                "Pending Transaction does not exist and could not be cancelled: {:?}", e
            );
            e
        })?;

        self.output_manager_service.cancel_transaction(tx_id).await?;

        if let Some(cancellation_sender) = self.send_transaction_cancellation_senders.remove(&tx_id) {
            let _result = cancellation_sender.send(());
        }
        let _public_key = self.pending_transaction_reply_senders.remove(&tx_id);

        if let Some(cancellation_sender) = self.receiver_transaction_cancellation_senders.remove(&tx_id) {
            let _result = cancellation_sender.send(());
        }
        let _public_key = self.finalized_transaction_senders.remove(&tx_id);

        let _size = self
            .event_publisher
            .send(Arc::new(TransactionEvent::TransactionCancelled(
                tx_id,
                TxCancellationReason::UserCancelled,
            )))
            .map_err(|e| {
                trace!(
                    target: LOG_TARGET,
                    "Error sending event because there are no subscribers: {:?}",
                    e
                );
                e
            });

        info!(target: LOG_TARGET, "Pending Transaction (TxId: {}) cancelled", tx_id);

        Ok(())
    }

    /// Handle a Transaction Cancelled message received from the Comms layer
    pub async fn handle_transaction_cancelled_message(
        &mut self,
        source_pubkey: CommsPublicKey,
        transaction_cancelled: proto::TransactionCancelledMessage,
    ) -> Result<(), TransactionServiceError> {
        let tx_id = transaction_cancelled.tx_id.into();

        // Check that an inbound transaction exists to be cancelled and that the Source Public key for that transaction
        // is the same as the cancellation message
        if let Ok(inbound_tx) = self.db.get_pending_inbound_transaction(tx_id) {
            if inbound_tx.source_public_key == source_pubkey {
                self.cancel_pending_transaction(tx_id).await?;
            } else {
                trace!(
                    target: LOG_TARGET,
                    "Received a Transaction Cancelled (TxId: {}) message from an unknown source, ignoring",
                    tx_id
                );
            }
        }

        Ok(())
    }

    #[allow(clippy::map_entry)]
    fn restart_all_send_transaction_protocols(
        &mut self,
        join_handles: &mut FuturesUnordered<
            JoinHandle<Result<TransactionSendResult, TransactionServiceProtocolError<TxId>>>,
        >,
    ) -> Result<(), TransactionServiceError> {
        let outbound_txs = self.db.get_pending_outbound_transactions()?;
        for (tx_id, tx) in outbound_txs {
            let (sender_protocol, stage) = if tx.send_count > 0 {
                (None, TransactionSendProtocolStage::WaitForReply)
            } else {
                (Some(tx.sender_protocol), TransactionSendProtocolStage::Queued)
            };
            let (not_yet_pending, queued) = (
                !self.pending_transaction_reply_senders.contains_key(&tx_id),
                stage == TransactionSendProtocolStage::Queued,
            );

            if not_yet_pending {
                debug!(
                    target: LOG_TARGET,
                    "Restarting listening for Reply for Pending Outbound Transaction TxId: {}", tx_id
                );
            } else if queued {
                debug!(
                    target: LOG_TARGET,
                    "Retry sending queued Pending Outbound Transaction TxId: {}", tx_id
                );
                let _sender = self.pending_transaction_reply_senders.remove(&tx_id);
                let _sender = self.send_transaction_cancellation_senders.remove(&tx_id);
            } else {
            }

            if not_yet_pending || queued {
                let (tx_reply_sender, tx_reply_receiver) = mpsc::channel(100);
                let (cancellation_sender, cancellation_receiver) = oneshot::channel();
                self.pending_transaction_reply_senders.insert(tx_id, tx_reply_sender);
                self.send_transaction_cancellation_senders
                    .insert(tx_id, cancellation_sender);

                let protocol = TransactionSendProtocol::new(
                    tx_id,
                    self.resources.clone(),
                    tx_reply_receiver,
                    cancellation_receiver,
                    tx.destination_public_key,
                    tx.amount,
                    tx.fee,
                    tx.message,
                    TransactionMetadata::default(),
                    None,
                    stage,
                    None,
                    self.last_seen_tip_height,
                    sender_protocol,
                );

                let join_handle = tokio::spawn(protocol.execute());
                join_handles.push(join_handle);
            }
        }

        Ok(())
    }

    /// Accept a new transaction from a sender by handling a public SenderMessage. The reply is generated and sent.
    /// # Arguments
    /// 'source_pubkey' - The pubkey from which the message was sent and to which the reply will be sent.
    /// 'sender_message' - Message from a sender containing the setup of the transaction being sent to you
    #[allow(clippy::too_many_lines)]
    pub fn accept_transaction(
        &mut self,
        source_pubkey: CommsPublicKey,
        sender_message: proto::TransactionSenderMessage,
        traced_message_tag: u64,
        join_handles: &mut FuturesUnordered<JoinHandle<Result<TxId, TransactionServiceProtocolError<TxId>>>>,
    ) -> Result<(), TransactionServiceError> {
        // Check if a wallet recovery is in progress, if it is we will ignore this request
        self.check_recovery_status()?;

        let sender_message: TransactionSenderMessage = sender_message
            .try_into()
            .map_err(TransactionServiceError::InvalidMessageError)?;

        // Currently we will only reply to a Single sender transaction protocol
        if let TransactionSenderMessage::Single(data) = sender_message.clone() {
            trace!(
                target: LOG_TARGET,
                "Transaction (TxId: {}) received from {}, Trace: {}",
                data.tx_id,
                source_pubkey,
                traced_message_tag
            );

            // Check if this transaction has already been received and cancelled.
            if let Ok(Some(any_tx)) = self.db.get_any_cancelled_transaction(data.tx_id) {
                let tx = CompletedTransaction::from(any_tx);

                if tx.source_public_key != source_pubkey {
                    return Err(TransactionServiceError::InvalidSourcePublicKey);
                }
                trace!(
                    target: LOG_TARGET,
                    "A repeated Transaction (TxId: {}) has been received but has been previously cancelled or rejected",
                    tx.tx_id
                );
                tokio::spawn(send_transaction_cancelled_message(
                    tx.tx_id,
                    source_pubkey,
                    self.resources.outbound_message_service.clone(),
                ));

                return Ok(());
            }

            // Check if this transaction has already been received.
            if let Ok(inbound_tx) = self.db.get_pending_inbound_transaction(data.tx_id) {
                // Check that it is from the same person
                if inbound_tx.source_public_key != source_pubkey {
                    return Err(TransactionServiceError::InvalidSourcePublicKey);
                }
                // Check if the last reply is beyond the resend cooldown
                if let Some(timestamp) = inbound_tx.last_send_timestamp {
                    let elapsed_time = utc_duration_since(&timestamp)?;
                    if elapsed_time < self.resources.config.resend_response_cooldown {
                        trace!(
                            target: LOG_TARGET,
                            "A repeated Transaction (TxId: {}) has been received before the resend cooldown has \
                             expired. Ignoring.",
                            inbound_tx.tx_id
                        );
                        return Ok(());
                    }
                }
                debug!(
                    target: LOG_TARGET,
                    "A repeated Transaction (TxId: {}) has been received. Reply is being resent.", inbound_tx.tx_id
                );
                let tx_id = inbound_tx.tx_id;
                // Ok we will resend the reply
                tokio::spawn(send_transaction_reply(
                    inbound_tx,
                    self.resources.outbound_message_service.clone(),
                    self.resources.config.direct_send_timeout,
                    self.resources.config.transaction_routing_mechanism,
                ));
                if let Err(e) = self.resources.db.increment_send_count(tx_id) {
                    warn!(
                        target: LOG_TARGET,
                        "Could not increment send count for inbound transaction TxId {}: {:?}", tx_id, e
                    );
                }

                return Ok(());
            }

            if self.finalized_transaction_senders.contains_key(&data.tx_id) ||
                self.receiver_transaction_cancellation_senders.contains_key(&data.tx_id)
            {
                trace!(
                    target: LOG_TARGET,
                    "Transaction (TxId: {}) has already been received, this is probably a repeated message, Trace:
            {}.",
                    data.tx_id,
                    traced_message_tag
                );
                return Err(TransactionServiceError::RepeatedMessageError);
            }

            let (tx_finalized_sender, tx_finalized_receiver) = mpsc::channel(100);
            let (cancellation_sender, cancellation_receiver) = oneshot::channel();
            self.finalized_transaction_senders
                .insert(data.tx_id, tx_finalized_sender);
            self.receiver_transaction_cancellation_senders
                .insert(data.tx_id, cancellation_sender);

            let protocol = TransactionReceiveProtocol::new(
                data.tx_id,
                source_pubkey,
                sender_message,
                TransactionReceiveProtocolStage::Initial,
                self.resources.clone(),
                tx_finalized_receiver,
                cancellation_receiver,
                None,
                self.last_seen_tip_height,
            );

            let join_handle = tokio::spawn(protocol.execute());
            join_handles.push(join_handle);
            Ok(())
        } else {
            Err(TransactionServiceError::InvalidStateError)
        }
    }

    /// Accept the public reply from a recipient and apply the reply to the relevant transaction protocol
    /// # Arguments
    /// 'recipient_reply' - The public response from a recipient with data required to complete the transaction
    pub async fn accept_finalized_transaction(
        &mut self,
        source_pubkey: CommsPublicKey,
        finalized_transaction: proto::TransactionFinalizedMessage,
        join_handles: &mut FuturesUnordered<JoinHandle<Result<TxId, TransactionServiceProtocolError<TxId>>>>,
    ) -> Result<(), TransactionServiceError> {
        // Check if a wallet recovery is in progress, if it is we will ignore this request
        self.check_recovery_status()?;

        let tx_id = finalized_transaction.tx_id.into();
        let transaction: Transaction = finalized_transaction
            .transaction
            .ok_or_else(|| {
                TransactionServiceError::InvalidMessageError(
                    "Finalized Transaction missing Transaction field".to_string(),
                )
            })?
            .try_into()
            .map_err(|_| {
                TransactionServiceError::InvalidMessageError(
                    "Cannot convert Transaction field from TransactionFinalized message".to_string(),
                )
            })?;

        let sender = match self.finalized_transaction_senders.get_mut(&tx_id) {
            None => {
                // First check if perhaps we know about this inbound transaction but it was cancelled
                match self.db.get_cancelled_pending_inbound_transaction(tx_id) {
                    Ok(t) => {
                        if t.source_public_key != source_pubkey {
                            debug!(
                                target: LOG_TARGET,
                                "Received Finalized Transaction for a cancelled pending Inbound Transaction (TxId: \
                                 {}) but Source Public Key did not match",
                                tx_id
                            );
                            return Err(TransactionServiceError::TransactionDoesNotExistError);
                        }
                        info!(
                            target: LOG_TARGET,
                            "Received Finalized Transaction for a cancelled pending Inbound Transaction (TxId: {}). \
                             Restarting protocol",
                            tx_id
                        );
                        self.db.uncancel_pending_transaction(tx_id)?;
                        self.output_manager_service
                            .reinstate_cancelled_inbound_transaction_outputs(tx_id)
                            .await?;

                        self.restart_receive_transaction_protocol(tx_id, source_pubkey.clone(), join_handles);
                        match self.finalized_transaction_senders.get_mut(&tx_id) {
                            None => return Err(TransactionServiceError::TransactionDoesNotExistError),
                            Some(s) => s,
                        }
                    },
                    Err(_) => return Err(TransactionServiceError::TransactionDoesNotExistError),
                }
            },
            Some(s) => s,
        };

        sender
            .send((source_pubkey, tx_id, transaction))
            .await
            .map_err(|_| TransactionServiceError::ProtocolChannelError)?;

        Ok(())
    }

    /// Handle the final clean up after a Send Transaction protocol completes
    fn complete_receive_transaction_protocol(
        &mut self,
        join_result: Result<TxId, TransactionServiceProtocolError<TxId>>,
        transaction_broadcast_join_handles: &mut FuturesUnordered<
            JoinHandle<Result<TxId, TransactionServiceProtocolError<TxId>>>,
        >,
    ) {
        match join_result {
            Ok(id) => {
                let _public_key = self.finalized_transaction_senders.remove(&id);
                let _result = self.receiver_transaction_cancellation_senders.remove(&id);

                let completed_tx = match self.db.get_completed_transaction(id) {
                    Ok(v) => v,
                    Err(e) => {
                        warn!(
                            target: LOG_TARGET,
                            "Error broadcasting completed transaction TxId: {} to mempool: {:?}", id, e
                        );
                        return;
                    },
                };
                let _result = self
                    .broadcast_completed_transaction(completed_tx, transaction_broadcast_join_handles)
                    .map_err(|e| {
                        warn!(
                            target: LOG_TARGET,
                            "Error broadcasting completed transaction TxId: {} to mempool: {:?}", id, e
                        );
                        e
                    });

                trace!(
                    target: LOG_TARGET,
                    "Receive Transaction Protocol for TxId: {} completed successfully",
                    id
                );
            },
            Err(TransactionServiceProtocolError { id, error }) => {
                let _public_key = self.finalized_transaction_senders.remove(&id);
                let _result = self.receiver_transaction_cancellation_senders.remove(&id);
                match error {
                    TransactionServiceError::RepeatedMessageError => debug!(
                        target: LOG_TARGET,
                        "Receive Transaction Protocol (Id: {}) aborted as it is a repeated transaction that has \
                         already been processed",
                        id
                    ),
                    TransactionServiceError::Shutdown => {
                        return;
                    },
                    _ => warn!(
                        target: LOG_TARGET,
                        "Error completing Receive Transaction Protocol (Id: {}): {}", id, error
                    ),
                }

                let _size = self
                    .event_publisher
                    .send(Arc::new(TransactionEvent::Error(format!("{:?}", error))));
            },
        }
    }

    fn restart_all_receive_transaction_protocols(
        &mut self,
        join_handles: &mut FuturesUnordered<JoinHandle<Result<TxId, TransactionServiceProtocolError<TxId>>>>,
    ) -> Result<(), TransactionServiceError> {
        let inbound_txs = self.db.get_pending_inbound_transaction_sender_info()?;
        for txn in inbound_txs {
            self.restart_receive_transaction_protocol(txn.tx_id, txn.source_public_key, join_handles);
        }

        Ok(())
    }

    fn restart_receive_transaction_protocol(
        &mut self,
        tx_id: TxId,
        source_public_key: CommsPublicKey,
        join_handles: &mut FuturesUnordered<JoinHandle<Result<TxId, TransactionServiceProtocolError<TxId>>>>,
    ) {
        if !self.pending_transaction_reply_senders.contains_key(&tx_id) {
            debug!(
                target: LOG_TARGET,
                "Restarting listening for Transaction Finalize for Pending Inbound Transaction TxId: {}", tx_id
            );
            let (tx_finalized_sender, tx_finalized_receiver) = mpsc::channel(100);
            let (cancellation_sender, cancellation_receiver) = oneshot::channel();
            self.finalized_transaction_senders.insert(tx_id, tx_finalized_sender);
            self.receiver_transaction_cancellation_senders
                .insert(tx_id, cancellation_sender);
            let protocol = TransactionReceiveProtocol::new(
                tx_id,
                source_public_key,
                TransactionSenderMessage::None,
                TransactionReceiveProtocolStage::WaitForFinalize,
                self.resources.clone(),
                tx_finalized_receiver,
                cancellation_receiver,
                None,
                self.last_seen_tip_height,
            );

            let join_handle = tokio::spawn(protocol.execute());
            join_handles.push(join_handle);
        }
    }

    fn restart_transaction_negotiation_protocols(
        &mut self,
        send_transaction_join_handles: &mut FuturesUnordered<
            JoinHandle<Result<TransactionSendResult, TransactionServiceProtocolError<TxId>>>,
        >,
        receive_transaction_join_handles: &mut FuturesUnordered<
            JoinHandle<Result<TxId, TransactionServiceProtocolError<TxId>>>,
        >,
    ) -> Result<(), TransactionServiceError> {
        trace!(target: LOG_TARGET, "Restarting transaction negotiation protocols");
        self.restart_all_send_transaction_protocols(send_transaction_join_handles)
            .map_err(|resp| {
                error!(
                    target: LOG_TARGET,
                    "Error restarting protocols for all pending outbound transactions: {:?}", resp
                );
                resp
            })?;

        self.restart_all_receive_transaction_protocols(receive_transaction_join_handles)
            .map_err(|resp| {
                error!(
                    target: LOG_TARGET,
                    "Error restarting protocols for all coinbase transactions: {:?}", resp
                );
                resp
            })?;

        Ok(())
    }

    async fn start_transaction_revalidation(
        &mut self,
        join_handles: &mut FuturesUnordered<
            JoinHandle<Result<OperationId, TransactionServiceProtocolError<OperationId>>>,
        >,
    ) -> Result<OperationId, TransactionServiceError> {
        self.resources.db.mark_all_transactions_as_unvalidated()?;
        self.start_transaction_validation_protocol(join_handles).await
    }

    async fn start_transaction_validation_protocol(
        &mut self,
        join_handles: &mut FuturesUnordered<
            JoinHandle<Result<OperationId, TransactionServiceProtocolError<OperationId>>>,
        >,
    ) -> Result<OperationId, TransactionServiceError> {
        let current_base_node = self
            .resources
            .connectivity
            .get_current_base_node_id()
            .ok_or(TransactionServiceError::NoBaseNodeKeysProvided)?;

        trace!(target: LOG_TARGET, "Starting transaction validation protocol");
        let id = OperationId::new_random();

        let protocol = TransactionValidationProtocol::new(
            id,
            self.resources.db.clone(),
            self.resources.connectivity.clone(),
            self.resources.config.clone(),
            self.event_publisher.clone(),
            self.resources.output_manager_service.clone(),
        );

        let mut base_node_watch = self.connectivity().get_current_base_node_watcher();

        let join_handle = tokio::spawn(async move {
            let exec_fut = protocol.execute();
            tokio::pin!(exec_fut);
            loop {
                tokio::select! {
                    result = &mut exec_fut => {
                       return result;
                    },
                    _ = base_node_watch.changed() => {
                         if let Some(peer) = base_node_watch.borrow().as_ref() {
                            if peer.node_id != current_base_node {
                                debug!(target: LOG_TARGET, "Base node changed, exiting transaction validation protocol");
                                return Err(TransactionServiceProtocolError::new(id, TransactionServiceError::BaseNodeChanged {
                                    task_name: "transaction validation_protocol",
                                }));
                            }
                        }
                    }
                }
            }
        });
        join_handles.push(join_handle);

        Ok(id)
    }

    /// Handle the final clean up after a Transaction Validation protocol completes
    fn complete_transaction_validation_protocol(
        &mut self,
        join_result: Result<OperationId, TransactionServiceProtocolError<OperationId>>,
        transaction_broadcast_join_handles: &mut FuturesUnordered<
            JoinHandle<Result<TxId, TransactionServiceProtocolError<TxId>>>,
        >,
    ) {
        match join_result {
            Ok(id) => {
                debug!(
                    target: LOG_TARGET,
                    "Transaction Validation Protocol (Id: {}) completed successfully", id
                );
                // Restart broadcast protocols for any transactions that were found to be no longer mined.
                let _ = self
                    .restart_broadcast_protocols(transaction_broadcast_join_handles)
                    .map_err(|e| warn!(target: LOG_TARGET, "Error restarting broadcast protocols: {}", e));
            },
            Err(TransactionServiceProtocolError { id, error }) => {
                if let TransactionServiceError::Shutdown = error {
                    return;
                }
                warn!(
                    target: LOG_TARGET,
                    "Error completing Transaction Validation Protocol (id: {}): {:?}", id, error
                );
                let _size = self
                    .event_publisher
                    .send(Arc::new(TransactionEvent::TransactionValidationFailed(id)));
            },
        }
    }

    fn restart_broadcast_protocols(
        &mut self,
        broadcast_join_handles: &mut FuturesUnordered<JoinHandle<Result<TxId, TransactionServiceProtocolError<TxId>>>>,
    ) -> Result<(), TransactionServiceError> {
        if !self.connectivity().is_base_node_set() {
            return Err(TransactionServiceError::NoBaseNodeKeysProvided);
        }

        trace!(target: LOG_TARGET, "Restarting transaction broadcast protocols");
        self.broadcast_completed_and_broadcast_transactions(broadcast_join_handles)
            .map_err(|resp| {
                error!(
                    target: LOG_TARGET,
                    "Error broadcasting all valid and not cancelled Completed Transactions with status 'Completed' \
                     and 'Broadcast': {:?}",
                    resp
                );
                resp
            })?;

        Ok(())
    }

    /// Start to protocol to Broadcast the specified Completed Transaction to the Base Node.
    fn broadcast_completed_transaction(
        &mut self,
        completed_tx: CompletedTransaction,
        join_handles: &mut FuturesUnordered<JoinHandle<Result<TxId, TransactionServiceProtocolError<TxId>>>>,
    ) -> Result<(), TransactionServiceError> {
        let tx_id = completed_tx.tx_id;
        if !(completed_tx.status == TransactionStatus::Completed ||
            completed_tx.status == TransactionStatus::Broadcast ||
            completed_tx.status == TransactionStatus::MinedUnconfirmed) ||
            completed_tx.transaction.body.kernels().is_empty()
        {
            return Err(TransactionServiceError::InvalidCompletedTransaction);
        }
        if completed_tx.is_coinbase() {
            return Err(TransactionServiceError::AttemptedToBroadcastCoinbaseTransaction(
                completed_tx.tx_id,
            ));
        }

        if !self.resources.connectivity.is_base_node_set() {
            return Err(TransactionServiceError::NoBaseNodeKeysProvided);
        }

        // Check if the protocol has already been started
        if self.active_transaction_broadcast_protocols.insert(tx_id) {
            let protocol = TransactionBroadcastProtocol::new(
                tx_id,
                self.resources.clone(),
                self.timeout_update_watch.get_receiver(),
            );
            let join_handle = tokio::spawn(protocol.execute());
            join_handles.push(join_handle);
        } else {
            trace!(
                target: LOG_TARGET,
                "Transaction Broadcast Protocol (TxId: {}) already started",
                tx_id
            );
        }

        Ok(())
    }

    /// Broadcast all valid and not cancelled completed transactions with status 'Completed' and 'Broadcast' to the base
    /// node.
    fn broadcast_completed_and_broadcast_transactions(
        &mut self,
        join_handles: &mut FuturesUnordered<JoinHandle<Result<TxId, TransactionServiceProtocolError<TxId>>>>,
    ) -> Result<(), TransactionServiceError> {
        trace!(
            target: LOG_TARGET,
            "Attempting to Broadcast all valid and not cancelled Completed Transactions with status 'Completed' and \
             'Broadcast'"
        );
        let txn_list = self.db.get_transactions_to_be_broadcast()?;
        for completed_txn in txn_list {
            self.broadcast_completed_transaction(completed_txn, join_handles)?;
        }

        Ok(())
    }

    /// Handle the final clean up after a Transaction Broadcast protocol completes
    fn complete_transaction_broadcast_protocol(
        &mut self,
        join_result: Result<TxId, TransactionServiceProtocolError<TxId>>,
    ) {
        match join_result {
            Ok(id) => {
                debug!(
                    target: LOG_TARGET,
                    "Transaction Broadcast Protocol for TxId: {} completed successfully", id
                );
                let _ = self.active_transaction_broadcast_protocols.remove(&id);
            },
            Err(TransactionServiceProtocolError { id, error }) => {
                let _ = self.active_transaction_broadcast_protocols.remove(&id);

                if let TransactionServiceError::Shutdown = error {
                    return;
                }
                warn!(
                    target: LOG_TARGET,
                    "Error completing Transaction Broadcast Protocol (Id: {}): {:?}", id, error
                );
                let _size = self
                    .event_publisher
                    .send(Arc::new(TransactionEvent::Error(format!("{:?}", error))));
            },
        }
    }

    /// Handle an incoming basenode response message
    pub async fn handle_base_node_response(
        &mut self,
        response: base_node_proto::BaseNodeServiceResponse,
    ) -> Result<(), TransactionServiceError> {
        let sender = match self.base_node_response_senders.get_mut(&response.request_key.into()) {
            None => {
                trace!(
                    target: LOG_TARGET,
                    "Received Base Node response with unexpected key: {}. Not for this service",
                    response.request_key
                );
                return Ok(());
            },
            Some((_, s)) => s,
        };
        sender
            .send(response.clone())
            .await
            .map_err(|_| TransactionServiceError::ProtocolChannelError)?;

        Ok(())
    }

    async fn set_power_mode(&mut self, mode: PowerMode) -> Result<(), TransactionServiceError> {
        let timeout = match mode {
            PowerMode::Low => self.config.low_power_polling_timeout,
            PowerMode::Normal => self.config.broadcast_monitoring_timeout,
        };
        self.timeout_update_watch.send(timeout);

        Ok(())
    }

    /// Add a completed transaction to the Transaction Manager to record directly importing a spendable UTXO.
    pub fn add_utxo_import_transaction_with_status(
        &mut self,
        value: MicroTari,
        source_public_key: CommsPublicKey,
        message: String,
        maturity: Option<u64>,
        import_status: ImportStatus,
        tx_id: Option<TxId>,
        current_height: Option<u64>,
        mined_timestamp: Option<NaiveDateTime>,
    ) -> Result<TxId, TransactionServiceError> {
        let tx_id = if let Some(id) = tx_id { id } else { TxId::new_random() };
        self.db.add_utxo_import_transaction_with_status(
            tx_id,
            value,
            source_public_key,
            self.node_identity.public_key().clone(),
            message,
            maturity,
            import_status.clone(),
            current_height,
            mined_timestamp,
        )?;
        let transaction_event = match import_status {
            ImportStatus::Imported => TransactionEvent::TransactionImported(tx_id),
            ImportStatus::FauxUnconfirmed => TransactionEvent::FauxTransactionUnconfirmed {
                tx_id,
                num_confirmations: 0,
                is_valid: true,
            },
            ImportStatus::FauxConfirmed | ImportStatus::Coinbase => {
                TransactionEvent::FauxTransactionConfirmed { tx_id, is_valid: true }
            },
        };
        let _size = self.event_publisher.send(Arc::new(transaction_event)).map_err(|e| {
            trace!(
                target: LOG_TARGET,
                "Error sending event, usually because there are no subscribers: {:?}",
                e
            );
            e
        });
        Ok(tx_id)
    }

    /// Submit a completed transaction to the Transaction Manager
    fn submit_transaction(
        &mut self,
        transaction_broadcast_join_handles: &mut FuturesUnordered<
            JoinHandle<Result<TxId, TransactionServiceProtocolError<TxId>>>,
        >,
        completed_transaction: CompletedTransaction,
    ) -> Result<(), TransactionServiceError> {
        let tx_id = completed_transaction.tx_id;
        trace!(target: LOG_TARGET, "Submit transaction ({}) to db.", tx_id);
        self.db.insert_completed_transaction(tx_id, completed_transaction)?;
        trace!(
            target: LOG_TARGET,
            "Launch the transaction broadcast protocol for submitted transaction ({}).",
            tx_id
        );
        self.complete_send_transaction_protocol(
            Ok(TransactionSendResult {
                tx_id,
                transaction_status: TransactionStatus::Completed,
            }),
            transaction_broadcast_join_handles,
        );
        Ok(())
    }

    /// Submit a completed coin split transaction to the Transaction Manager. This is different from
    /// `submit_transaction` in that it will expose less information about the completed transaction.
    pub fn submit_transaction_to_self(
        &mut self,
        transaction_broadcast_join_handles: &mut FuturesUnordered<
            JoinHandle<Result<TxId, TransactionServiceProtocolError<TxId>>>,
        >,
        tx_id: TxId,
        tx: Transaction,
        fee: MicroTari,
        amount: MicroTari,
        message: String,
    ) -> Result<(), TransactionServiceError> {
        self.submit_transaction(
            transaction_broadcast_join_handles,
            CompletedTransaction::new(
                tx_id,
                self.node_identity.public_key().clone(),
                self.node_identity.public_key().clone(),
                amount,
                fee,
                tx,
                TransactionStatus::Completed,
                message,
                Utc::now().naive_utc(),
                TransactionDirection::Inbound,
                None,
                None,
                None,
            ),
        )?;
        Ok(())
    }

    async fn generate_coinbase_transaction(
        &mut self,
        reward: MicroTari,
        fees: MicroTari,
        block_height: u64,
    ) -> Result<Transaction, TransactionServiceError> {
        let amount = reward + fees;

        // first check if we already have a coinbase tx for this height and amount
        let find_result = self
            .db
            .find_coinbase_transaction_at_block_height(block_height, amount)?;

        let completed_transaction = match find_result {
            Some(completed_tx) => {
                debug!(
                    target: LOG_TARGET,
                    "Coinbase transaction (TxId: {}) for Block Height: {} found, with Amount {}.",
                    completed_tx.tx_id,
                    block_height,
                    amount
                );

                completed_tx.transaction
            },
            None => {
                // otherwise create a new coinbase tx
                let tx_id = TxId::new_random();
                let tx = self
                    .output_manager_service
                    .get_coinbase_transaction(tx_id, reward, fees, block_height)
                    .await?;
                self.db.insert_completed_transaction(
                    tx_id,
                    CompletedTransaction::new(
                        tx_id,
                        self.node_identity.public_key().clone(),
                        self.node_identity.public_key().clone(),
                        amount,
                        MicroTari::from(0),
                        tx.clone(),
                        TransactionStatus::Coinbase,
                        format!("Coinbase Transaction for Block #{}", block_height),
                        Utc::now().naive_utc(),
                        TransactionDirection::Inbound,
                        Some(block_height),
                        None,
                        None,
                    ),
                )?;

                let _size = self
                    .resources
                    .event_publisher
                    .send(Arc::new(TransactionEvent::ReceivedFinalizedTransaction(tx_id)))
                    .map_err(|e| {
                        trace!(
                            target: LOG_TARGET,
                            "Error sending event because there are no subscribers: {:?}",
                            e
                        );
                        e
                    });

                info!(
                    target: LOG_TARGET,
                    "Coinbase transaction (TxId: {}) for Block Height: {} added", tx_id, block_height
                );
                tx
            },
        };

        Ok(completed_transaction)
    }

    /// Check if a Recovery Status is currently stored in the databse, this indicates that a wallet recovery is in
    /// progress
    fn check_recovery_status(&self) -> Result<(), TransactionServiceError> {
        let value = self.wallet_db.get_client_key_value(RECOVERY_KEY.to_owned())?;
        match value {
            None => Ok(()),
            Some(_) => Err(TransactionServiceError::WalletRecoveryInProgress),
        }
    }

    fn connectivity(&self) -> &TWalletConnectivity {
        &self.resources.connectivity
    }
}

/// This struct is a collection of the common resources that a protocol in the service requires.
#[derive(Clone)]
pub struct TransactionServiceResources<TBackend, TWalletConnectivity> {
    pub db: TransactionDatabase<TBackend>,
    pub output_manager_service: OutputManagerHandle,
    pub outbound_message_service: OutboundMessageRequester,
    pub connectivity: TWalletConnectivity,
    pub event_publisher: TransactionEventSender,
    pub node_identity: Arc<NodeIdentity>,
    pub factories: CryptoFactories,
    pub config: TransactionServiceConfig,
    pub shutdown_signal: ShutdownSignal,
}

#[derive(Clone, Copy)]
enum PowerMode {
    Low,
    Normal,
}

impl Default for PowerMode {
    fn default() -> Self {
        PowerMode::Normal
    }
}

/// Contains the generated TxId and SpendingKey for a Pending Coinbase transaction
#[derive(Debug)]
pub struct PendingCoinbaseSpendingKey {
    pub tx_id: TxId,
    pub spending_key: PrivateKey,
}

fn hash_secret_key(key: &PrivateKey) -> Vec<u8> {
    WalletSecretKeysDomainHasher::new()
        .chain(key.as_bytes())
        .finalize()
        .as_ref()
        .to_vec()
}

/// Contains the generated TxId and TransactionStatus transaction send result
#[derive(Debug)]
pub struct TransactionSendResult {
    pub tx_id: TxId,
    pub transaction_status: TransactionStatus,
}

#[cfg(test)]
mod tests {
    use tari_crypto::ristretto::RistrettoSecretKey;
    use tari_script::Opcode;
    use WalletHasher;

    use super::*;

    #[test]
    fn test_stealth_addresses() {
        // recipient's keys
        let (a, big_a) = PublicKey::random_keypair(&mut OsRng);
        let (b, big_b) = PublicKey::random_keypair(&mut OsRng);

        // Sender generates a random nonce key-pair: R=r⋅G
        let (r, big_r) = PublicKey::random_keypair(&mut OsRng);

        // Sender calculates a ECDH shared secret: c=H(r⋅a⋅G)=H(a⋅R)=H(r⋅A),
        // where H(⋅) is a cryptographic hash function
        let c = WalletHasher::new_with_label("stealth_address")
            .chain(PublicKey::shared_secret(&r, &big_a).as_bytes())
            .finalize();

        // using spending key `Ks=c⋅G+B` as the last public key in the one-sided payment script
        let sender_spending_key =
            PublicKey::from_secret_key(&RistrettoSecretKey::from_bytes(c.as_ref()).unwrap()) + big_b.clone();

        let script = script!(PushPubKey(Box::new(big_r)) Drop PushPubKey(Box::new(sender_spending_key.clone())));

        // ----------------------------------------------------------------------------
        // imitating the receiving end, scanning and extraction

        // Extracting the nonce R and a spending key from the script
        if let [Opcode::PushPubKey(big_r), Opcode::Drop, Opcode::PushPubKey(provided_spending_key)] = script.as_slice()
        {
            // calculating Ks with the provided R nonce from the script
            let c = WalletHasher::new_with_label("stealth_address")
                .chain(PublicKey::shared_secret(&a, big_r).as_bytes())
                .finalize();

            // computing a spending key `Ks=(c+b)G` for comparison
            let receiver_spending_key =
                PublicKey::from_secret_key(&(RistrettoSecretKey::from_bytes(c.as_ref()).unwrap() + b));

            // computing a scanning key `Ks=cG+B` for comparison
            let scanning_key = PublicKey::from_secret_key(&RistrettoSecretKey::from_bytes(c.as_ref()).unwrap()) + big_b;

            assert_eq!(provided_spending_key.as_ref(), &sender_spending_key);
            assert_eq!(receiver_spending_key, sender_spending_key);
            assert_eq!(scanning_key, sender_spending_key);
            assert_eq!(scanning_key, receiver_spending_key);
        }
    }
}<|MERGE_RESOLUTION|>--- conflicted
+++ resolved
@@ -647,7 +647,6 @@
                 )
                 .await
                 .map(TransactionServiceResponse::TransactionSent),
-<<<<<<< HEAD
             TransactionServiceRequest::RegisterValidatorNode {
                 validator_node_public_key,
                 validator_node_signature,
@@ -667,19 +666,6 @@
                 .await?;
                 return Ok(());
             },
-            TransactionServiceRequest::SendShaAtomicSwapTransaction(dest_pubkey, amount, fee_per_gram, message) => {
-                Ok(TransactionServiceResponse::ShaAtomicSwapTransactionSent(
-                    self.send_sha_atomic_swap_transaction(
-                        dest_pubkey,
-                        amount,
-                        fee_per_gram,
-                        message,
-                        transaction_broadcast_join_handles,
-                    )
-                    .await?,
-                ))
-            },
-=======
             TransactionServiceRequest::SendShaAtomicSwapTransaction(
                 dest_pubkey,
                 amount,
@@ -697,7 +683,6 @@
                 )
                 .await?,
             )),
->>>>>>> 8030364e
             TransactionServiceRequest::CancelTransaction(tx_id) => self
                 .cancel_pending_transaction(tx_id)
                 .await
