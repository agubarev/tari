--- conflicted
+++ resolved
@@ -27,27 +27,21 @@
     tari_utilities::hash::Hashable,
     transactions::{transaction::UnblindedOutput, transaction_protocol::RewindData, CryptoFactories},
 };
-<<<<<<< HEAD
 
 use crate::output_manager_service::{error::OutputManagerStorageError, storage::OutputStatus};
-=======
 use tari_crypto::script::{ExecutionStack, TariScript};
->>>>>>> 43b20334
 
 #[derive(Debug, Clone)]
 pub struct DbUnblindedOutput {
     pub commitment: Commitment,
     pub unblinded_output: UnblindedOutput,
     pub hash: HashOutput,
-<<<<<<< HEAD
     pub status: OutputStatus,
-=======
     pub mined_height: Option<u64>,
     pub mined_in_block: Option<BlockHash>,
     pub mined_mmr_position: Option<u64>,
     pub marked_deleted_at_height: Option<u64>,
     pub marked_deleted_in_block: Option<BlockHash>,
->>>>>>> 43b20334
 }
 
 impl DbUnblindedOutput {
@@ -60,15 +54,12 @@
             hash: tx_out.hash(),
             commitment: tx_out.commitment,
             unblinded_output: output,
-<<<<<<< HEAD
             status: OutputStatus::NotStored,
-=======
             mined_height: None,
             mined_in_block: None,
             mined_mmr_position: None,
             marked_deleted_at_height: None,
             marked_deleted_in_block: None,
->>>>>>> 43b20334
         })
     }
 
@@ -82,15 +73,12 @@
             hash: tx_out.hash(),
             commitment: tx_out.commitment,
             unblinded_output: output,
-<<<<<<< HEAD
             status: OutputStatus::NotStored,
-=======
             mined_height: None,
             mined_in_block: None,
             mined_mmr_position: None,
             marked_deleted_at_height: None,
             marked_deleted_in_block: None,
->>>>>>> 43b20334
         })
     }
 }
@@ -133,8 +121,6 @@
     fn eq(&self, other: &KnownOneSidedPaymentScript) -> bool {
         self.script_hash == other.script_hash
     }
-<<<<<<< HEAD
-=======
 }
 
 /// The status of a given output
@@ -151,5 +137,4 @@
     ShortTermEncumberedToBeSpent,
     SpentMinedUnconfirmed,
     AbandonedCoinbase,
->>>>>>> 43b20334
 }