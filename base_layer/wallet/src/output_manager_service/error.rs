// Copyright 2019. The Tari Project
//
// Redistribution and use in source and binary forms, with or without modification, are permitted provided that the
// following conditions are met:
//
// 1. Redistributions of source code must retain the above copyright notice, this list of conditions and the following
// disclaimer.
//
// 2. Redistributions in binary form must reproduce the above copyright notice, this list of conditions and the
// following disclaimer in the documentation and/or other materials provided with the distribution.
//
// 3. Neither the name of the copyright holder nor the names of its contributors may be used to endorse or promote
// products derived from this software without specific prior written permission.
//
// THIS SOFTWARE IS PROVIDED BY THE COPYRIGHT HOLDERS AND CONTRIBUTORS "AS IS" AND ANY EXPRESS OR IMPLIED WARRANTIES,
// INCLUDING, BUT NOT LIMITED TO, THE IMPLIED WARRANTIES OF MERCHANTABILITY AND FITNESS FOR A PARTICULAR PURPOSE ARE
// DISCLAIMED. IN NO EVENT SHALL THE COPYRIGHT HOLDER OR CONTRIBUTORS BE LIABLE FOR ANY DIRECT, INDIRECT, INCIDENTAL,
// SPECIAL, EXEMPLARY, OR CONSEQUENTIAL DAMAGES (INCLUDING, BUT NOT LIMITED TO, PROCUREMENT OF SUBSTITUTE GOODS OR
// SERVICES; LOSS OF USE, DATA, OR PROFITS; OR BUSINESS INTERRUPTION) HOWEVER CAUSED AND ON ANY THEORY OF LIABILITY,
// WHETHER IN CONTRACT, STRICT LIABILITY, OR TORT (INCLUDING NEGLIGENCE OR OTHERWISE) ARISING IN ANY WAY OUT OF THE
// USE OF THIS SOFTWARE, EVEN IF ADVISED OF THE POSSIBILITY OF SUCH DAMAGE.

use crate::base_node_service::error::BaseNodeServiceError;
use diesel::result::Error as DieselError;
use tari_common::exit_codes::ExitCodes;
use tari_comms::{connectivity::ConnectivityError, peer_manager::node_id::NodeIdError, protocol::rpc::RpcError};
use tari_comms_dht::outbound::DhtOutboundError;
use tari_core::transactions::{
    transaction::TransactionError,
    transaction_protocol::TransactionProtocolError,
    CoinbaseBuildError,
};
use tari_crypto::{script::ScriptError, tari_utilities::ByteArrayError};
use tari_key_manager::error::{KeyManagerError, MnemonicError};
use tari_service_framework::reply_channel::TransportChannelError;
use tari_utilities::hex::HexError;
use thiserror::Error;
use time::OutOfRangeError;

#[derive(Debug, Error)]
pub enum OutputManagerError {
    #[error("Build error: `{0}`")]
    BuildError(String),
    #[error("Byte array error: `{0}`")]
    ByteArrayError(#[from] ByteArrayError),
    #[error("Transaction protocol error: `{0}`")]
    TransactionProtocolError(#[from] TransactionProtocolError),
    #[error("Transport channel error: `{0}`")]
    TransportChannelError(#[from] TransportChannelError),
    #[error("Out of range error: `{0}`")]
    OutOfRangeError(#[from] OutOfRangeError),
    #[error("Output manager storage error: `{0}`")]
    OutputManagerStorageError(#[from] OutputManagerStorageError),
    #[error("Mnemonic error: `{0}`")]
    MnemonicError(#[from] MnemonicError),
    #[error("Key manager error: `{0}`")]
    KeyManagerError(#[from] KeyManagerError),
    #[error("Transaction error: `{0}`")]
    TransactionError(#[from] TransactionError),
    #[error("DHT outbound error: `{0}`")]
    DhtOutboundError(#[from] DhtOutboundError),
    #[error("Conversion error: `{0}`")]
    ConversionError(String),
    #[error("Not all the transaction inputs and outputs are present to be confirmed: {0}")]
    IncompleteTransaction(&'static str),
    #[error("Inconsistent data found: {0}")]
    InconsistentDataError(&'static str),
    #[error("Not enough funds to fulfil transaction")]
    NotEnoughFunds,
    #[error("Funds are still pending. Unable to fulfil transaction right now.")]
    FundsPending,
    #[error("Output already exists")]
    DuplicateOutput,
    #[error("Error sending a message to the public API")]
    ApiSendFailed,
    #[error("Error receiving a message from the public API")]
    ApiReceiveFailed,
    #[error("API returned something unexpected.")]
    UnexpectedApiResponse,
    #[error("Invalid config provided to Output Manager")]
    InvalidConfig,
    #[error("The response received from another service is an incorrect variant: `{0}`")]
    InvalidResponseError(String),
    #[error("No Base Node public key has been provided for this service to use for contacting a base node")]
    NoBaseNodeKeysProvided,
    #[error("An error occured sending an event out on the event stream")]
    EventStreamError,
    #[error("Maximum Attempts Exceeded")]
    MaximumAttemptsExceeded,
    #[error("An error has been experienced in the service: `{0}`")]
    ServiceError(String),
    #[error("Base node is not synced")]
    BaseNodeNotSynced,
    #[error("Invalid Sender Message Type")]
    InvalidSenderMessage,
    #[error("Coinbase build error: `{0}`")]
    CoinbaseBuildError(#[from] CoinbaseBuildError),
    #[error("TXO Validation protocol cancelled")]
    Cancellation,
    #[error("Base NodeService Error: `{0}`")]
    BaseNodeServiceError(#[from] BaseNodeServiceError),
    #[error("Shutdown Signal Received")]
    Shutdown,
    #[error("RpcError: `{0}`")]
    RpcError(#[from] RpcError),
    #[error("Node ID error: `{0}`")]
    NodeIdError(#[from] NodeIdError),
    #[error("Script hash does not match expected script")]
    InvalidScriptHash,
    #[error("Tari script error : {0}")]
    ScriptError(#[from] ScriptError),
    #[error("Master secret key does not match persisted key manager state")]
    MasterSeedMismatch,
    #[error("Private Key is not found in the current Key Chain")]
    KeyNotFoundInKeyChain,
    #[error("Token with unique id not found")]
    TokenUniqueIdNotFound,
    #[error("Connectivity error: {source}")]
    ConnectivityError {
        #[from]
        source: ConnectivityError,
    },
    #[error("Invalid message received:{0}")]
    InvalidMessageError(String),
}

#[derive(Debug, Error)]
pub enum OutputManagerStorageError {
    #[error("Tried to insert an output that already exists in the database")]
    DuplicateOutput,
    #[error(
        "Tried to insert an pending transaction encumberance for a transaction ID that already exists in the database"
    )]
    DuplicateTransaction,
    #[error("Value not found")]
    ValueNotFound,
    #[error("Unexpected result: `{0}`")]
    UnexpectedResult(String),
    #[error("If an pending transaction does not exist to be confirmed")]
    PendingTransactionNotFound,
    #[error("This write operation is not supported for provided DbKey")]
    OperationNotSupported,
    #[error("Could not find all values specified for batch operation")]
    ValuesNotFound,
    #[error("Error converting a type")]
    ConversionError,
    #[error("Output has already been spent")]
    OutputAlreadySpent,
    #[error("Output is already encumbered")]
    OutputAlreadyEncumbered,
    #[error("Key Manager not initialized")]
    KeyManagerNotInitialized,
    #[error("Out of range error: `{0}`")]
    OutOfRangeError(#[from] OutOfRangeError),
    #[error("R2d2 error")]
    R2d2Error,
    #[error("Transaction error: `{0}`")]
    TransactionError(#[from] TransactionError),
    #[error("Diesel error: `{0}`")]
    DieselError(#[from] DieselError),
    #[error("Diesel connection error: `{0}`")]
    DieselConnectionError(#[from] diesel::ConnectionError),
    #[error("Database migration error: `{0}`")]
    DatabaseMigrationError(String),
    #[error("Blocking task spawn error: `{0}`")]
    BlockingTaskSpawnError(String),
    #[error("Wallet db is already encrypted and cannot be encrypted until the previous encryption is removed")]
    AlreadyEncrypted,
    #[error("Byte array error: `{0}`")]
    ByteArrayError(#[from] ByteArrayError),
    #[error("Aead error: `{0}`")]
    AeadError(String),
    #[error("Tari script error : {0}")]
    ScriptError(#[from] ScriptError),
<<<<<<< HEAD
    #[error("Binary not stored as valid hex:{0}")]
    HexError(#[from] HexError),
=======
    #[error("Key Manager Error: `{0}`")]
    KeyManagerError(#[from] KeyManagerError),
>>>>>>> d64a764d
}

impl From<OutputManagerError> for ExitCodes {
    fn from(err: OutputManagerError) -> Self {
        log::error!(target: crate::error::LOG_TARGET, "{}", err);
        Self::WalletError(err.to_string())
    }
}

/// This error type is used to return OutputManagerError from inside a Output Manager Service protocol but also
/// include the ID of the protocol
#[derive(Debug)]
pub struct OutputManagerProtocolError {
    pub id: u64,
    pub error: OutputManagerError,
}

impl OutputManagerProtocolError {
    pub fn new(id: u64, error: OutputManagerError) -> Self {
        Self { id, error }
    }
}

impl From<OutputManagerProtocolError> for OutputManagerError {
    fn from(tspe: OutputManagerProtocolError) -> Self {
        tspe.error
    }
}

pub trait OutputManagerProtocolErrorExt<TRes> {
    fn for_protocol(self, id: u64) -> Result<TRes, OutputManagerProtocolError>;
}

impl<TRes, TErr: Into<OutputManagerError>> OutputManagerProtocolErrorExt<TRes> for Result<TRes, TErr> {
    fn for_protocol(self, id: u64) -> Result<TRes, OutputManagerProtocolError> {
        match self {
            Ok(r) => Ok(r),
            Err(e) => Err(OutputManagerProtocolError::new(id, e.into())),
        }
    }
}<|MERGE_RESOLUTION|>--- conflicted
+++ resolved
@@ -172,13 +172,10 @@
     AeadError(String),
     #[error("Tari script error : {0}")]
     ScriptError(#[from] ScriptError),
-<<<<<<< HEAD
     #[error("Binary not stored as valid hex:{0}")]
     HexError(#[from] HexError),
-=======
     #[error("Key Manager Error: `{0}`")]
     KeyManagerError(#[from] KeyManagerError),
->>>>>>> d64a764d
 }
 
 impl From<OutputManagerError> for ExitCodes {
