--- conflicted
+++ resolved
@@ -445,7 +445,6 @@
         Ok(())
     }
 
-<<<<<<< HEAD
     async fn create_output_with_features(
         &self,
         value: MicroTari,
@@ -470,9 +469,6 @@
             .with_parent_public_key(parent_public_key))
     }
 
-    async fn get_balance(&self, current_chain_tip: Option<u64>) -> Result<Balance, OutputManagerError> {
-        let balance = self.resources.db.get_balance(current_chain_tip).await?;
-=======
     async fn get_balance(
         &self,
         current_tip_for_time_lock_calculation: Option<u64>,
@@ -482,7 +478,6 @@
             .db
             .get_balance(current_tip_for_time_lock_calculation)
             .await?;
->>>>>>> 278ac935
         trace!(target: LOG_TARGET, "Balance: {:?}", balance);
         Ok(balance)
     }
