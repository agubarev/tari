--- conflicted
+++ resolved
@@ -24,29 +24,13 @@
 
 use clap::Parser;
 use log::*;
-<<<<<<< HEAD
-use recovery::prompt_private_key_from_seed_words;
-use tari_app_utilities::consts;
-=======
->>>>>>> 1c3eff1c
 use tari_common::{
     configuration::bootstrap::{grpc_default_port, ApplicationType},
     exit_codes::ExitError,
     initialize_logging,
     load_configuration,
 };
-<<<<<<< HEAD
-use tari_key_manager::cipher_seed::CipherSeed;
-#[cfg(all(unix, feature = "libtor"))]
-use tari_libtor::tor::Tor;
-use tari_shutdown::Shutdown;
-use tari_utilities::SafePassword;
-use wallet_modes::{command_mode, grpc_mode, recovery_mode, script_mode, tui_mode, WalletMode};
-
-use crate::{config::ApplicationConfig, init::wallet_mode, recovery::get_seed_from_seed_words};
-=======
 use tari_console_wallet::{run_wallet_with_cli, ApplicationConfig, Cli};
->>>>>>> 1c3eff1c
 
 pub const LOG_TARGET: &str = "wallet::console_wallet::main";
 
@@ -103,145 +87,7 @@
         .build()
         .expect("Failed to build a runtime!");
 
-<<<<<<< HEAD
-    info!(
-        target: LOG_TARGET,
-        "== {} ({}) ==",
-        ApplicationType::ConsoleWallet,
-        consts::APP_VERSION
-    );
-
-    let password = get_password(&config, &cli);
-
-    if password.is_none() {
-        tari_splash_screen("Console Wallet");
-    }
-
-    // check for recovery based on existence of wallet file
-    let mut boot_mode = boot(&cli, &config.wallet)?;
-
-    let recovery_seed = get_recovery_seed(boot_mode, &cli)?;
-
-    // get command line password if provided
-    let seed_words_file_name = cli.seed_words_file_name.clone();
-
-    let mut shutdown = Shutdown::new();
-    let shutdown_signal = shutdown.to_signal();
-
-    if cli.change_password {
-        info!(target: LOG_TARGET, "Change password requested.");
-        return runtime.block_on(change_password(
-            &config,
-            password,
-            shutdown_signal,
-            cli.non_interactive_mode,
-        ));
-    }
-
-    // Run our own Tor instance, if configured
-    // This is currently only possible on linux/macos
-    #[cfg(all(unix, feature = "libtor"))]
-    if config.wallet.use_libtor && config.wallet.p2p.transport.is_tor() {
-        let tor = Tor::initialize()?;
-        tor.update_comms_transport(&mut config.wallet.p2p.transport)?;
-        runtime.spawn(tor.run(shutdown.to_signal()));
-        debug!(
-            target: LOG_TARGET,
-            "Updated Tor comms transport: {:?}", config.wallet.p2p.transport
-        );
-    }
-
-    // initialize wallet
-    let mut wallet = runtime.block_on(init_wallet(
-        &config,
-        password,
-        seed_words_file_name,
-        recovery_seed,
-        shutdown_signal,
-        cli.non_interactive_mode,
-    ))?;
-
-    // Check if there is an in progress recovery in the wallet's database
-    if wallet.is_recovery_in_progress()? {
-        println!("A Wallet Recovery was found to be in progress, continuing.");
-        boot_mode = WalletBoot::Recovery;
-    }
-
-    // get base node/s
-    let base_node_config = runtime.block_on(get_base_node_peer_config(
-        &config,
-        &mut wallet,
-        cli.non_interactive_mode,
-    ))?;
-    let base_node_selected = base_node_config.get_base_node_peer()?;
-
-    let wallet_mode = wallet_mode(&cli, boot_mode);
-
-    // start wallet
-    runtime.block_on(start_wallet(&mut wallet, &base_node_selected, &wallet_mode))?;
-
-    debug!(target: LOG_TARGET, "Starting app");
-
-    let handle = runtime.handle().clone();
-
-    let result = match wallet_mode {
-        WalletMode::Tui => tui_mode(handle, &config.wallet, &base_node_config, wallet.clone()),
-        WalletMode::Grpc => grpc_mode(handle, &config.wallet, wallet.clone()),
-        WalletMode::Script(path) => script_mode(handle, &cli, &config.wallet, &base_node_config, wallet.clone(), path),
-        WalletMode::Command(command) => command_mode(
-            handle,
-            &cli,
-            &config.wallet,
-            &base_node_config,
-            wallet.clone(),
-            *command,
-        ),
-
-        WalletMode::RecoveryDaemon | WalletMode::RecoveryTui => {
-            recovery_mode(handle, &base_node_config, &config.wallet, wallet_mode, wallet.clone())
-        },
-        WalletMode::Invalid => Err(ExitError::new(
-            ExitCode::InputError,
-            "Invalid wallet mode - are you trying too many command options at once?",
-        )),
-    };
-
-    print!("\nShutting down wallet... ");
-    shutdown.trigger();
-    runtime.block_on(wallet.wait_until_shutdown());
-    println!("Done.");
-
-    result
-}
-
-fn get_password(config: &ApplicationConfig, cli: &Cli) -> Option<SafePassword> {
-    cli.password
-        .as_ref()
-        .or(config.wallet.password.as_ref())
-        .map(|s| s.to_owned())
-}
-
-fn get_recovery_seed(boot_mode: WalletBoot, cli: &Cli) -> Result<Option<CipherSeed>, ExitError> {
-    if matches!(boot_mode, WalletBoot::Recovery) {
-        let seed = if cli.seed_words.is_some() {
-            let seed_words: Vec<String> = cli
-                .seed_words
-                .clone()
-                .unwrap()
-                .split_whitespace()
-                .map(|v| v.to_string())
-                .collect();
-            get_seed_from_seed_words(seed_words)?
-        } else {
-            prompt_private_key_from_seed_words()?
-        };
-        Ok(Some(seed))
-    } else {
-        Ok(None)
-    }
-=======
     run_wallet_with_cli(runtime, &mut config, cli)
->>>>>>> 1c3eff1c
 }
 
 fn setup_grpc_config(config: &mut ApplicationConfig) {
