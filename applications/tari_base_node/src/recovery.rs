--- conflicted
+++ resolved
@@ -137,14 +137,8 @@
 // Function to handle the recovery attempt of the db
 async fn do_recovery<D: BlockchainBackend + 'static>(
     db: AsyncBlockchainDb<D>,
-<<<<<<< HEAD
-    temp_db: D,
+    source_backend: D,
 ) -> Result<(), anyhow::Error> {
-=======
-    source_backend: D,
-) -> Result<(), anyhow::Error>
-{
->>>>>>> e64b1ffc
     // We dont care about the values, here, so we just use mock validators, and a mainnet CM.
     let rules = ConsensusManagerBuilder::new(NetworkType::LocalNet).build();
     let validators = Validators::new(
