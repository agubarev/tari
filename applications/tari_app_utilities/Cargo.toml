--- conflicted
+++ resolved
@@ -1,10 +1,6 @@
 [package]
 name = "tari_app_utilities"
-<<<<<<< HEAD
-version = "0.38.7"
-=======
 version = "0.38.8"
->>>>>>> 9162b4fa
 authors = ["The Tari Development Community"]
 edition = "2018"
 license = "BSD-3-Clause"
